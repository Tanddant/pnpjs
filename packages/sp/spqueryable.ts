--- conflicted
+++ resolved
@@ -79,11 +79,7 @@
         let url = this.toUrl().replace(/'!(@.+?)::((?:[^']|'')+)'/ig, (match, labelName, value) => {
             this.log(`Rewriting aliased parameter from match ${match} to label: ${labelName} value: ${value}`, 0);
             aliasedParams.set(labelName, `'${value}'`);
-<<<<<<< HEAD
-            return `${frontBoundary}${labelName}${endBoundary}`;
-=======
             return labelName;
->>>>>>> fca9a914
         });
 
         const query = aliasedParams.toString();
@@ -139,21 +135,14 @@
  *
  */
 export class _SPCollection<GetType = any[]> extends _SPQueryable<GetType> {
+
     /**
      * Filters the returned collection (https://msdn.microsoft.com/en-us/library/office/fp142385.aspx#bk_supported)
      *
      * @param filter The string representing the filter query
      */
-    public filter<T = any>(filter: string | ComparisonResult<T> | ((f: QueryableFields<T>) => ComparisonResult<T>)): this {
-        if (typeof filter === "object") {
-            this.query.set("$filter", filter.ToString());
-            return this;
-        }
-        if (typeof filter === "function") {
-            this.query.set("$filter", filter(SPOData.Where<T>()).ToString());
-            return this;
-        }
-        this.query.set("$filter", filter.toString());
+    public filter(filter: string): this {
+        this.query.set("$filter", filter);
         return this;
     }
 
@@ -235,325 +224,6 @@
     delete(eTag?: string): Promise<void>;
 }
 
-<<<<<<< HEAD
-
-
-
-
-
-
-
-
-
-
-
-
-
-type KeysMatching<T, V> = { [K in keyof T]: T[K] extends V ? K : never }[keyof T];
-type KeysMatchingObjects<T> = { [K in keyof T]: T[K] extends object ? (T[K] extends Date ? never : K) : never }[keyof T];
-
-enum FilterOperation {
-    Equals = "eq",
-    NotEquals = "ne",
-    GreaterThan = "gt",
-    GreaterThanOrEqualTo = "ge",
-    LessThan = "lt",
-    LessThanOrEqualTo = "le",
-    StartsWith = "startswith",
-    SubstringOf = "substringof"
-}
-
-enum FilterJoinOperator {
-    And = "and",
-    AndWithSpace = " and ",
-    Or = "or",
-    OrWithSpace = " or "
-}
-
-export class SPOData {
-    public static Where<T = any>() {
-        return new QueryableFields<T>([]);
-    }
-}
-
-// Linting complains that TBaseInterface is unused, but without it all the intellisense is lost since it's carrying it through the chain
-class BaseQuery<TBaseInterface> {
-    protected query: string[] = [];
-
-    constructor(query: string[]) {
-        this.query = query;
-    }
-}
-
-
-class QueryableFields<TBaseInterface> extends BaseQuery<TBaseInterface> {
-    constructor(q: string[]) {
-        super(q);
-    }
-
-    public TextField(InternalName: KeysMatching<TBaseInterface, string>): TextField<TBaseInterface> {
-        return new TextField<TBaseInterface>([...this.query, (InternalName as string)]);
-    }
-
-    public ChoiceField(InternalName: KeysMatching<TBaseInterface, string>): TextField<TBaseInterface> {
-        return new TextField<TBaseInterface>([...this.query, (InternalName as string)]);
-    }
-
-    public MultiChoiceField(InternalName: KeysMatching<TBaseInterface, string[]>): TextField<TBaseInterface> {
-        return new TextField<TBaseInterface>([...this.query, (InternalName as string)]);
-    }
-
-    public NumberField(InternalName: KeysMatching<TBaseInterface, number>): NumberField<TBaseInterface> {
-        return new NumberField<TBaseInterface>([...this.query, (InternalName as string)]);
-    }
-
-    public DateField(InternalName: KeysMatching<TBaseInterface, Date>): DateField<TBaseInterface> {
-        return new DateField<TBaseInterface>([...this.query, (InternalName as string)]);
-    }
-
-    public BooleanField(InternalName: KeysMatching<TBaseInterface, boolean>): BooleanField<TBaseInterface> {
-        return new BooleanField<TBaseInterface>([...this.query, (InternalName as string)]);
-    }
-
-    public LookupField<TKey extends KeysMatchingObjects<TBaseInterface>>(InternalName: TKey): LookupQueryableFields<TBaseInterface, TBaseInterface[TKey]> {
-        return new LookupQueryableFields<TBaseInterface, TBaseInterface[TKey]>([...this.query], InternalName as string);
-    }
-
-    public LookupIdField<TKey extends KeysMatching<TBaseInterface, number>>(InternalName: TKey): NumberField<TBaseInterface> {
-        const col: string = (InternalName as string).endsWith("Id") ? InternalName as string : `${InternalName as string}Id`;
-        return new NumberField<TBaseInterface>([...this.query, col]);
-    }
-
-    public All(...queries: (ComparisonResult<TBaseInterface> | ((f: QueryableFields<TBaseInterface>) => ComparisonResult<TBaseInterface>))[]): ComparisonResult<TBaseInterface> {
-        const query: ComparisonResult<TBaseInterface>[] = [];
-
-        for (const q of queries) {
-            if (typeof q === "function") {
-                query.push(q(SPOData.Where<TBaseInterface>()));
-            } else {
-                query.push(q);
-            }
-        }
-        return new ComparisonResult<TBaseInterface>([...this.query, `(${query.map(x => x.ToString()).join(FilterJoinOperator.AndWithSpace)})`]);
-    }
-
-    public Some(...queries: (ComparisonResult<TBaseInterface> | ((f: QueryableFields<TBaseInterface>) => ComparisonResult<TBaseInterface>))[]): ComparisonResult<TBaseInterface> {
-        const query: ComparisonResult<TBaseInterface>[] = [];
-
-        for (const q of queries) {
-            if (typeof q === "function") {
-                query.push(q(SPOData.Where<TBaseInterface>()));
-            } else {
-                query.push(q);
-            }
-        }
-        return new ComparisonResult<TBaseInterface>([...this.query, `(${query.map(x => x.ToString()).join(FilterJoinOperator.OrWithSpace)})`]);
-    }
-}
-
-class LookupQueryableFields<TBaseInterface, TExpandedType> extends BaseQuery<TExpandedType> {
-    private LookupField: string;
-    constructor(q: string[], LookupField: string) {
-        super(q);
-        this.LookupField = LookupField;
-    }
-
-    public Id(Id: number): ComparisonResult<TBaseInterface> {
-        return new ComparisonResult<TBaseInterface>([...this.query, `${this.LookupField}/Id`, FilterOperation.Equals, Id.toString()]);
-    }
-
-    public TextField(InternalName: KeysMatching<TExpandedType, string>): TextField<TBaseInterface> {
-        return new TextField<TBaseInterface>([...this.query, `${this.LookupField}/${InternalName as string}`]);
-    }
-
-    public NumberField(InternalName: KeysMatching<TExpandedType, number>): NumberField<TBaseInterface> {
-        return new NumberField<TBaseInterface>([...this.query, `${this.LookupField}/${InternalName as string}`]);
-    }
-
-    // Support has been announced, but is not yet available in SharePoint Online
-    // https://www.microsoft.com/en-ww/microsoft-365/roadmap?filters=&searchterms=100503
-    // public BooleanField(InternalName: KeysMatching<TExpandedType, boolean>): BooleanField<TBaseInterface> {
-    //     return new BooleanField<TBaseInterface>([...this.query, `${this.LookupField}/${InternalName as string}`]);
-    // }
-}
-
-class NullableField<TBaseInterface, TInputValueType> extends BaseQuery<TBaseInterface> {
-    protected LastIndex: number;
-    protected InternalName: string;
-
-    constructor(q: string[]) {
-        super(q);
-        this.LastIndex = q.length - 1;
-        this.InternalName = q[this.LastIndex];
-    }
-
-    protected ToODataValue(value: TInputValueType): string {
-        return `'${value}'`;
-    }
-
-    public IsNull(): ComparisonResult<TBaseInterface> {
-        return new ComparisonResult<TBaseInterface>([...this.query, FilterOperation.Equals, "null"]);
-    }
-
-    public IsNotNull(): ComparisonResult<TBaseInterface> {
-        return new ComparisonResult<TBaseInterface>([...this.query, FilterOperation.NotEquals, "null"]);
-    }
-}
-
-class ComparableField<TBaseInterface, TInputValueType> extends NullableField<TBaseInterface, TInputValueType> {
-    constructor(q: string[]) {
-        super(q);
-    }
-
-    public EqualTo(value: TInputValueType): ComparisonResult<TBaseInterface> {
-        return new ComparisonResult<TBaseInterface>([...this.query, FilterOperation.Equals, this.ToODataValue(value)]);
-    }
-
-    public NotEqualTo(value: TInputValueType): ComparisonResult<TBaseInterface> {
-        return new ComparisonResult<TBaseInterface>([...this.query, FilterOperation.NotEquals, this.ToODataValue(value)]);
-    }
-
-    public In(values: TInputValueType[]): ComparisonResult<TBaseInterface> {
-        return SPOData.Where<TBaseInterface>().Some(...values.map(x => this.EqualTo(x)));
-    }
-}
-
-class TextField<TBaseInterface> extends ComparableField<TBaseInterface, string> {
-    constructor(q: string[]) {
-        super(q);
-    }
-
-    public StartsWith(value: string): ComparisonResult<TBaseInterface> {
-        const filter = `${FilterOperation.StartsWith}(${this.InternalName}, ${this.ToODataValue(value)})`;
-        this.query[this.LastIndex] = filter;
-        return new ComparisonResult<TBaseInterface>([...this.query]);
-    }
-
-    public Contains(value: string): ComparisonResult<TBaseInterface> {
-        const filter = `${FilterOperation.SubstringOf}(${this.ToODataValue(value)}, ${this.InternalName})`;
-        this.query[this.LastIndex] = filter;
-        return new ComparisonResult<TBaseInterface>([...this.query]);
-    }
-}
-
-class BooleanField<TBaseInterface> extends NullableField<TBaseInterface, boolean> {
-    constructor(q: string[]) {
-        super(q);
-    }
-
-    protected override ToODataValue(value: boolean | null): string {
-        return `${value == null ? "null" : value ? 1 : 0}`;
-    }
-
-    public IsTrue(): ComparisonResult<TBaseInterface> {
-        return new ComparisonResult<TBaseInterface>([...this.query, FilterOperation.Equals, this.ToODataValue(true)]);
-    }
-
-    public IsFalse(): ComparisonResult<TBaseInterface> {
-        return new ComparisonResult<TBaseInterface>([...this.query, FilterOperation.Equals, this.ToODataValue(false)]);
-    }
-
-    public IsFalseOrNull(): ComparisonResult<TBaseInterface> {
-        const filter = `(${[
-            this.InternalName,
-            FilterOperation.Equals,
-            this.ToODataValue(null),
-            FilterJoinOperator.Or,
-            this.InternalName,
-            FilterOperation.Equals,
-            this.ToODataValue(false),
-        ].join(" ")})`;
-        this.query[this.LastIndex] = filter;
-        return new ComparisonResult<TBaseInterface>([...this.query]);
-    }
-}
-
-class NumericField<TBaseInterface, TInputValueType> extends ComparableField<TBaseInterface, TInputValueType> {
-    constructor(q: string[]) {
-        super(q);
-    }
-
-    public GreaterThan(value: TInputValueType): ComparisonResult<TBaseInterface> {
-        return new ComparisonResult<TBaseInterface>([...this.query, FilterOperation.GreaterThan, this.ToODataValue(value)]);
-    }
-
-    public GreaterThanOrEqualTo(value: TInputValueType): ComparisonResult<TBaseInterface> {
-        return new ComparisonResult<TBaseInterface>([...this.query, FilterOperation.GreaterThanOrEqualTo, this.ToODataValue(value)]);
-    }
-
-    public LessThan(value: TInputValueType): ComparisonResult<TBaseInterface> {
-        return new ComparisonResult<TBaseInterface>([...this.query, FilterOperation.LessThan, this.ToODataValue(value)]);
-    }
-
-    public LessThanOrEqualTo(value: TInputValueType): ComparisonResult<TBaseInterface> {
-        return new ComparisonResult<TBaseInterface>([...this.query, FilterOperation.LessThanOrEqualTo, this.ToODataValue(value)]);
-    }
-}
-
-
-class NumberField<TBaseInterface> extends NumericField<TBaseInterface, number> {
-    constructor(q: string[]) {
-        super(q);
-    }
-
-    protected override ToODataValue(value: number): string {
-        return `${value}`;
-    }
-}
-
-class DateField<TBaseInterface> extends NumericField<TBaseInterface, Date> {
-    constructor(q: string[]) {
-        super(q);
-    }
-
-    protected override ToODataValue(value: Date): string {
-        return `'${value.toISOString()}'`;
-    }
-
-    public IsBetween(startDate: Date, endDate: Date): ComparisonResult<TBaseInterface> {
-        const filter = `(${[
-            this.InternalName,
-            FilterOperation.GreaterThan,
-            this.ToODataValue(startDate),
-            FilterJoinOperator.And,
-            this.InternalName,
-            FilterOperation.LessThan,
-            this.ToODataValue(endDate),
-        ].join(" ")})`;
-        this.query[this.LastIndex] = filter;
-        return new ComparisonResult<TBaseInterface>([...this.query]);
-    }
-
-    public IsToday(): ComparisonResult<TBaseInterface> {
-        const StartToday = new Date(); StartToday.setHours(0, 0, 0, 0);
-        const EndToday = new Date(); EndToday.setHours(23, 59, 59, 999);
-        return this.IsBetween(StartToday, EndToday);
-    }
-}
-
-
-
-
-
-
-class ComparisonResult<TBaseInterface> extends BaseQuery<TBaseInterface> {
-    constructor(q: string[]) {
-        super(q);
-    }
-
-    public Or(): QueryableFields<TBaseInterface> {
-        return new QueryableFields<TBaseInterface>([...this.query, FilterJoinOperator.Or]);
-    }
-
-    public And(): QueryableFields<TBaseInterface> {
-        return new QueryableFields<TBaseInterface>([...this.query, FilterJoinOperator.And]);
-    }
-
-    public ToString(): string {
-        return this.query.join(" ");
-    }
-}
-=======
 export const spGet = <T = any>(o: ISPQueryable<any>, init?: RequestInit): Promise<T> => {
     return op(o, get, init);
 };
@@ -583,5 +253,4 @@
 
 export const spDelete = <T = any>(o: ISPQueryable<any>, init?: RequestInit): Promise<T> => op(o, del, init);
 
-export const spPatch = <T = any>(o: ISPQueryable<any>, init?: RequestInit): Promise<T> => op(o, patch, init);
->>>>>>> fca9a914
+export const spPatch = <T = any>(o: ISPQueryable<any>, init?: RequestInit): Promise<T> => op(o, patch, init);