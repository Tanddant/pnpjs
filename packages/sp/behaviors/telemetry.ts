--- conflicted
+++ resolved
@@ -19,16 +19,8 @@
                 clientTag = clientTag.substr(0, 32);
             }
 
-<<<<<<< HEAD
-            if (!init.headers) {
-                init.headers = { "X-ClientService-ClientTag": clientTag };
-            } else {
-                init.headers["X-ClientService-ClientTag"] = clientTag;
-            }
-=======
             init.headers = { ...init.headers, ["X-ClientService-ClientTag"]: clientTag };
 
->>>>>>> cc53f06e
             return [url, init, result];
         });
 
