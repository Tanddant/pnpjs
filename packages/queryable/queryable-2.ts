// import {
//     combine,
//     IFetchOptions,
//     IConfigOptions,
//     mergeOptions,
//     objectDefinedNotNull,
//     IRequestClient,
//     assign,
//     ILibraryConfiguration,
//     ITypedHash,
//     Runtime,
//     DefaultRuntime,
//     dateAdd,
//     stringIsNullOrEmpty,
// } from "@pnp/common";
import {
<<<<<<< HEAD
    combine,
    Runtime,
    getGUID,
=======
    objectDefinedNotNull,
    ITypedHash,
    Runtime,
    DefaultRuntime,
>>>>>>> 3b746a37
} from "@pnp/common";
import { LogLevel } from "@pnp/logging/logger.js";
import { asyncReduce, broadcast, request } from "./moments.js";
import { Timeline } from "./timeline.js";

export type QueryableRequestInit = Pick<RequestInit, "method" | "referrer" | "referrerPolicy" | "mode" | "credentials" | "cache" | "redirect" | "integrity"> & {
    headers?: Record<string, string>;
};

<<<<<<< HEAD
export type QueryablePreObserver = (this: IQueryable2, url: URL, init: RequestInit, result: any) => Promise<[URL, RequestInit, any]>;

export type QueryableAuthObserver = (this: IQueryable2, url: URL, init: RequestInit) => Promise<[URL, RequestInit]>;
=======
//TODO: is this result supposed to be any | undefined?
export type QueryablePreObserver = (this: IQueryable2, url: string, init: RequestInit, result: any | undefined) => Promise<[string, RequestInit, any]>;
>>>>>>> 3b746a37

export type QueryableSendObserver = (this: IQueryable2, url: URL, init: RequestInit) => Promise<Response>;

export type QueryableParseObserver = (this: IQueryable2, url: URL, response: Response, result: any | undefined) => Promise<[URL, Response, any]>;

export type QueryablePostObserver = (this: IQueryable2, url: URL, result: any | undefined) => Promise<[URL, any]>;

export type QueryableDataObserver<T = any> = (this: IQueryable2, result: T) => void;

export type QueryableNewObserver = (this: IQueryable2, s: string) => void;

const DefaultBehaviors = {
    pre: asyncReduce<QueryablePreObserver>(),
    auth: asyncReduce<QueryableAuthObserver>(),
    send: request<QueryableSendObserver>(),
    parse: asyncReduce<QueryableParseObserver>(),
    post: asyncReduce<QueryablePostObserver>(),
    data: broadcast<QueryableDataObserver>(),
} as const;

// export interface IQueryableData<DefaultActionType = any> {

//     batch: Batch | null;
//     batchIndex: number;
//     batchDependency: () => void | null;

//     cachingOptions: ICachingOptions | null;

//     cloneParentCacheOptions: ICachingOptions | null;
//     cloneParentWasCaching: boolean;

//     query: Map<string, string>;


//     options: IFetchOptions | null;
//     url: string;
//     parentUrl: string;

//     useCaching: boolean;
//     pipes?: PipelineMethod<DefaultActionType>[];
//     parser?: IODataParser<DefaultActionType>;

//     clientFactory?: () => IRequestClient;

//     method?: string;

// }

export interface IQueryable2 extends Timeline<any> {
    // data: Partial<IQueryableData<DefaultActionType>>;
    // query: Map<string, string>;
    // append(pathPart: string): void;
    // inBatch(batch: Batch): this;
    // addBatchDependency(): () => void;
    // toUrlAndQuery(): string;
    toUrl(): string;
    // concat(pathPart: string): this;
    // configure(options: IConfigOptions): this;
    // configureFrom(o: IQueryable<DefaultActionType>): this;
    // usingCaching(options?: ICachingOptions): this;
    // usingParser(parser: IODataParser<any>): this;
    // withPipeline(pipeline: PipelineMethod<DefaultActionType>[]): this;
    // defaultAction(options?: IFetchOptions): Promise<DefaultActionType>;
    // getRuntime(): Runtime;
    // setRuntime(runtime: Runtime): this;
    // setRuntime(cloneGlobal: boolean, additionalConfig?: ITypedHash<any>): this;
}

export class Queryable2 extends Timeline<typeof DefaultBehaviors> {

<<<<<<< HEAD
=======
    private _runtime: Runtime;
    /* eslint-disable  @typescript-eslint/no-unused-locals */
>>>>>>> 3b746a37
    private _parent: Queryable2;
    private _url: string;
    private _query: Map<string, string>;

<<<<<<< HEAD
    constructor(init: Queryable2 | string, path?: string) {

        let url = "";
        let parent = null;
        let observers;

        if (typeof init === "string") {
=======
    constructor(init: Queryable2Init) {
        super(DefaultBehaviors);

        const { url, parent, query } = init;

        this._url = url;
        this._parent = parent || null;
        this._query = query || new Map<string, string>();
        this._runtime = null;

        //Used to avoid eslint errors
        console.log(this._parent);
        console.log(this._query);
    }

    public using(behavior: (intance: this) => this): this {
        return behavior(this);
    }

    // public async start(): Promise<any> {

    //     setTimeout(async () => {

    //         try {

    //             const [url, init, preResult] = await this.emit.pre(this.toUrl(), {
    //                 method: "GET",
    //                 headers: {},
    //             }, undefined);

    //             if (typeof preResult !== "undefined") {
    //                 this.emit.data(preResult);

    //                 // TODO:: do we still run post tasks here? We did NOT in v2, but different architecture
    //                 return;
    //             }

    //             const response = await this.emit.send(url, init);

    //             // the unused vars MUST remain in the output tuple or the tslib helpers fail with non-iterable exceptions
    //             // eslint-disable-next-line @typescript-eslint/no-unused-vars
    //             const [_url, _resp, result] = await this.emit.parse(url, response, undefined);

    //             // eslint-disable-next-line @typescript-eslint/no-unused-vars
    //             const [_url2, result2] = await this.emit.post(url, result);

    //             if (typeof result2 !== "undefined") {
    //                 this.emit.data(result2);
    //             }

    //         } catch (e) {

    //             // anything that throws we emit and continue
    //             this.emit.error(e);
    //         }
    //     }, 0);

    //     return new Promise((resolve, reject) => {
    //         this.on.data(resolve);
    //         this.on.error(reject);
    //     });
    // }

    public async start2(): Promise<any> {
        let retVal: any = null;
        try {
            const [url, init, preResult] = await this.emit.pre(this.toUrl(), {
                method: "GET",
                headers: {},
            }, undefined);

            if (typeof preResult !== "undefined") {
                retVal = preResult;
            }
            if (this.Waiting || retVal == null) {
                const response = await this.emit.send(url, init);
>>>>>>> 3b746a37

            url = combine(init, path);

<<<<<<< HEAD
        } else {

            const { _url, _parent } = init;

            url = combine(_url, path);
            parent = _parent || null;
            observers = init.observers;
        }

        super(DefaultBehaviors, observers);

        this._url = url;
        this._parent = parent;
        this._query = new Map<string, string>();
=======
                // eslint-disable-next-line @typescript-eslint/no-unused-vars
                const [_url2, result2] = await this.emit.post(_url, result);

                if (typeof result2 !== "undefined") {
                    retVal = result2;
                }
            } else {
                setTimeout(async () => {
                    try {
                        const response = await this.emit.send(url, init);

                        // the unused vars MUST remain in the output tuple or the tslib helpers fail with non-iterable exceptions
                        // eslint-disable-next-line @typescript-eslint/no-unused-vars
                        const [_url, _resp, result] = await this.emit.parse(url, response, undefined);

                        // eslint-disable-next-line @typescript-eslint/no-unused-vars
                        const [_url2, result2] = await this.emit.post(_url, result);
                        console.log(result2);
                    } catch (err) {
                        this.emit.error(err);
                    }
                }, 0);
            }
        } catch (e) {

            // anything that throws we emit and continue
            this.emit.error(e);
        }
        return retVal;
        // setTimeout(async () => {


        // }, 0);

        // return new Promise((resolve, reject) => {
        //     this.on.data(resolve);
        //     this.on.error(reject);
        // });
>>>>>>> 3b746a37
    }

    public using(behavior: (intance: this) => this): this {
        return behavior(this);
    }

    /**
     * Gets the full url with query information
     *
     */
    public toRequestUrl(): URL {

        const u = new URL(this.toUrl());

        if (this._query.size > 0) {
            u.search = Array.from(this._query).map((v: [string, string]) => encodeURIComponent(v[0]) + "=" + encodeURIComponent(v[1])).join("&");
        }

        return u;
    }

    /**
     * Gets the current url
     *
     */
    public toUrl(): string {
        return this._url;
    }
}

// TODO:: do you like the idea that the pipeline logic is contained in functions with this signature
// then anyone can write any pipeline that can be applied to a Queryable2 - making it super easy to add moments to the timeline and then use them
// in your application
export async function queryableDefaultRequest(this: Queryable2, requestInit: RequestInit = { method: "GET", headers: {} }): Promise<any> {

    setTimeout(async () => {

        const requestId = getGUID();

        try {

            this.emit.log(`[id:${requestId}] Beginning request`, LogLevel.Info);

            let [url, init, result] = await this.emit.pre(this.toRequestUrl(), requestInit, undefined);

            this.emit.log(`[id:${requestId}] Url: ${url}`, LogLevel.Info);

            if (typeof result !== "undefined") {
                this.emit.data(result);

                // TODO:: do we still run post tasks here? We did NOT in v2, but different architecture
                return;
            }

            this.emit.log(`[id:${requestId}] Emitting auth`, LogLevel.Verbose);
            [url, init] = await this.emit.auth(url, init);
            this.emit.log(`[id:${requestId}] Emitted auth`, LogLevel.Verbose);

            this.emit.log(`[id:${requestId}] Emitting send`, LogLevel.Verbose);
            let response = await this.emit.send(url, init);
            this.emit.log(`[id:${requestId}] Emitted send`, LogLevel.Verbose);

            this.emit.log(`[id:${requestId}] Emitting parse`, LogLevel.Verbose);
            [url, response, result] = await this.emit.parse(url, response, result);
            this.emit.log(`[id:${requestId}] Emitted parse`, LogLevel.Verbose);

            this.emit.log(`[id:${requestId}] Emitting post`, LogLevel.Verbose);
            [url, result] = await this.emit.post(url, result);
            this.emit.log(`[id:${requestId}] Emitted post`, LogLevel.Verbose);

            // TODO:: how do we handle the case where the request pipeline has worked as expected, however
            // the result remains undefined? We shouldn't emit data as we don't have any, but should we have a
            // completed event to signal the request is completed?
            if (typeof result !== "undefined") {
                this.emit.log(`[id:${requestId}] Emitting data`, LogLevel.Verbose);
                this.emit.data(result);
                this.emit.log(`[id:${requestId}] Emitted data`, LogLevel.Verbose);
            }

        } catch (e) {

            this.emit.log(`[id:${requestId}] Emitting error: "${e.message || e}"`, LogLevel.Error);
            // anything that throws we emit and continue
            this.emit.error(e);
            this.emit.log(`[id:${requestId}] Emitted error: "${e.message || e}"`, LogLevel.Error);

        } finally {

            this.emit.log(`[id:${requestId}] Finished request`, LogLevel.Info);
        }

    }, 0);

    return new Promise((resolve, reject) => {
        this.on.data(resolve);
        this.on.error(reject);
    });
}

/**
* Directly concatenates the supplied string to the current url, not normalizing "/" chars
*
* @param pathPart The string to concatenate to the url
*/
// public concat(pathPart: string): this {
//     this.data.url += pathPart;
//     return this;
// }

/**
* Provides access to the query builder for this url
*
*/
// public get query(): Map<string, string> {
//     return this.data.query;
// }

/**
* Sets custom options for current object and all derived objects accessible via chaining
*
* @param options custom options
*/
// public configure(options: QueryableRequestInit): this {
//     mergeRequestInit(this._request, options);
//     return this;
// }

/**
* Configures this instance from the configure options of the supplied instance
*
* @param o Instance from which options should be taken
*/
// public configureFrom(o: IQueryable<any>): this {

//     mergeOptions(this.data.options, o.data.options);

//     const sourceRuntime = o.getRuntime();
//     if (!sourceRuntime.get<{ "__isDefault__": boolean }, boolean>("__isDefault__")) {
//         this.setRuntime(sourceRuntime);
//     }
//     return this;
// }

/**
* Enables caching for this request
*
* @param options Defines the options used when caching this request
*/
// public usingCaching(options?: string | ICachingOptions): this {

//     const runtime = this.getRuntime();

//     if (!runtime.get<ILibraryConfiguration, boolean>("globalCacheDisable")) {

//         this.data.useCaching = true;

//         // handle getting just the key
//         if (typeof options === "string") {
//             if (stringIsNullOrEmpty(options)) {
//                 throw Error("Cache key cannot be empty.");
//             }
//             options = <ICachingOptions>{ key: options };
//         }

//         // this uses our local options if they are defined as defaults
//         const defaultOpts: Partial<ICachingOptions> = {
//             expiration: dateAdd(new Date(), "second", runtime.get<ILibraryConfiguration, number>("defaultCachingTimeoutSeconds")),
//             storeName: runtime.get<ILibraryConfiguration, "session" | "local">("defaultCachingStore"),
//         };

//         this.data.cachingOptions = assign(defaultOpts, options);
//     }

//     return this;
// }

// public usingParser(parser: IODataParser<any>): this {
//     this.data.parser = parser;
//     return this;
// }

/**
* Allows you to set a request specific processing pipeline
*
* @param pipeline The set of methods, in order, to execute a given request
*/
// public withPipeline(pipeline: PipelineMethod<DefaultActionType>[]): this {
//     this.data.pipes = pipeline.slice(0);
//     return this;
// }

/**
* Appends the given string and normalizes "/" chars
*
* @param pathPart The string to append
*/
// public append(pathPart: string): void {
//     this.data.url = combine(this.data.url, pathPart);
// }

/**
* Adds this query to the supplied batch
*
* @example
* ```
*
* let b = pnp.sp.createBatch();
* pnp.sp.web.inBatch(b).get().then(...);
* b.execute().then(...)
* ```
*/
// public inBatch(batch: Batch): this {

//     if (this.hasBatch) {
//         throw Error("This query is already part of a batch.");
//     }

//     if (objectDefinedNotNull(batch)) {
//         batch.track(this);
//     }

//     return this;
// }

/**
* Blocks a batch call from occuring, MUST be cleared by calling the returned function
*/
// public addBatchDependency(): () => void {
//     if (objectDefinedNotNull(this.data.batch)) {
//         return this.data.batch.addDependency();
//     }

//     return () => null;
// }

/**
* Indicates if the current query has a batch associated
*
*/
//     protected get hasBatch(): boolean {
//         return objectDefinedNotNull(this.data.batch);
//     }

//     /**
//    * The batch currently associated with this query or null
//    *
//    */
//     protected get batch(): Batch | null {
//         return this.hasBatch ? this.data.batch : null;
//     }

//     /**
//    * Gets the parent url used when creating this instance
//    *
//    */
//     protected get parentUrl(): string {
//         return this.data.parentUrl;
//     }

/**
* Clones this instance's data to target
*
* @param target Instance to which data is written
* @param settings [Optional] Settings controlling how clone is applied
*/
// protected cloneTo<T extends IQueryable<any>>(target: T, settings: { includeBatch?: boolean; includeQuery?: boolean } = {}): T {

//     // default values for settings
//     settings = assign({
//         includeBatch: true,
//         includeQuery: false,
//     }, settings);

//     target.data = Object.assign({}, cloneQueryableData(this.data), <Partial<IQueryableData<DefaultActionType>>>{
//         batch: null,
//         cloneParentCacheOptions: null,
//         cloneParentWasCaching: false,
//     }, cloneQueryableData(target.data));

//     target.configureFrom(this);

//     if (settings.includeBatch) {
//         target.inBatch(this.batch);
//     }

//     if (settings.includeQuery && this.query.size > 0) {
//         this.query.forEach((v, k) => target.query.set(k, v));
//     }

//     if (this.data.useCaching) {
//         target.data.cloneParentWasCaching = true;
//         target.data.cloneParentCacheOptions = this.data.cachingOptions;
//     }

//     return target;
// }
<|MERGE_RESOLUTION|>--- conflicted
+++ resolved
@@ -14,16 +14,9 @@
 //     stringIsNullOrEmpty,
 // } from "@pnp/common";
 import {
-<<<<<<< HEAD
     combine,
     Runtime,
     getGUID,
-=======
-    objectDefinedNotNull,
-    ITypedHash,
-    Runtime,
-    DefaultRuntime,
->>>>>>> 3b746a37
 } from "@pnp/common";
 import { LogLevel } from "@pnp/logging/logger.js";
 import { asyncReduce, broadcast, request } from "./moments.js";
@@ -33,14 +26,9 @@
     headers?: Record<string, string>;
 };
 
-<<<<<<< HEAD
 export type QueryablePreObserver = (this: IQueryable2, url: URL, init: RequestInit, result: any) => Promise<[URL, RequestInit, any]>;
 
 export type QueryableAuthObserver = (this: IQueryable2, url: URL, init: RequestInit) => Promise<[URL, RequestInit]>;
-=======
-//TODO: is this result supposed to be any | undefined?
-export type QueryablePreObserver = (this: IQueryable2, url: string, init: RequestInit, result: any | undefined) => Promise<[string, RequestInit, any]>;
->>>>>>> 3b746a37
 
 export type QueryableSendObserver = (this: IQueryable2, url: URL, init: RequestInit) => Promise<Response>;
 
@@ -111,16 +99,10 @@
 
 export class Queryable2 extends Timeline<typeof DefaultBehaviors> {
 
-<<<<<<< HEAD
-=======
-    private _runtime: Runtime;
-    /* eslint-disable  @typescript-eslint/no-unused-locals */
->>>>>>> 3b746a37
     private _parent: Queryable2;
     private _url: string;
     private _query: Map<string, string>;
 
-<<<<<<< HEAD
     constructor(init: Queryable2 | string, path?: string) {
 
         let url = "";
@@ -128,88 +110,9 @@
         let observers;
 
         if (typeof init === "string") {
-=======
-    constructor(init: Queryable2Init) {
-        super(DefaultBehaviors);
-
-        const { url, parent, query } = init;
-
-        this._url = url;
-        this._parent = parent || null;
-        this._query = query || new Map<string, string>();
-        this._runtime = null;
-
-        //Used to avoid eslint errors
-        console.log(this._parent);
-        console.log(this._query);
-    }
-
-    public using(behavior: (intance: this) => this): this {
-        return behavior(this);
-    }
-
-    // public async start(): Promise<any> {
-
-    //     setTimeout(async () => {
-
-    //         try {
-
-    //             const [url, init, preResult] = await this.emit.pre(this.toUrl(), {
-    //                 method: "GET",
-    //                 headers: {},
-    //             }, undefined);
-
-    //             if (typeof preResult !== "undefined") {
-    //                 this.emit.data(preResult);
-
-    //                 // TODO:: do we still run post tasks here? We did NOT in v2, but different architecture
-    //                 return;
-    //             }
-
-    //             const response = await this.emit.send(url, init);
-
-    //             // the unused vars MUST remain in the output tuple or the tslib helpers fail with non-iterable exceptions
-    //             // eslint-disable-next-line @typescript-eslint/no-unused-vars
-    //             const [_url, _resp, result] = await this.emit.parse(url, response, undefined);
-
-    //             // eslint-disable-next-line @typescript-eslint/no-unused-vars
-    //             const [_url2, result2] = await this.emit.post(url, result);
-
-    //             if (typeof result2 !== "undefined") {
-    //                 this.emit.data(result2);
-    //             }
-
-    //         } catch (e) {
-
-    //             // anything that throws we emit and continue
-    //             this.emit.error(e);
-    //         }
-    //     }, 0);
-
-    //     return new Promise((resolve, reject) => {
-    //         this.on.data(resolve);
-    //         this.on.error(reject);
-    //     });
-    // }
-
-    public async start2(): Promise<any> {
-        let retVal: any = null;
-        try {
-            const [url, init, preResult] = await this.emit.pre(this.toUrl(), {
-                method: "GET",
-                headers: {},
-            }, undefined);
-
-            if (typeof preResult !== "undefined") {
-                retVal = preResult;
-            }
-            if (this.Waiting || retVal == null) {
-                const response = await this.emit.send(url, init);
->>>>>>> 3b746a37
 
             url = combine(init, path);
 
-<<<<<<< HEAD
         } else {
 
             const { _url, _parent } = init;
@@ -224,46 +127,6 @@
         this._url = url;
         this._parent = parent;
         this._query = new Map<string, string>();
-=======
-                // eslint-disable-next-line @typescript-eslint/no-unused-vars
-                const [_url2, result2] = await this.emit.post(_url, result);
-
-                if (typeof result2 !== "undefined") {
-                    retVal = result2;
-                }
-            } else {
-                setTimeout(async () => {
-                    try {
-                        const response = await this.emit.send(url, init);
-
-                        // the unused vars MUST remain in the output tuple or the tslib helpers fail with non-iterable exceptions
-                        // eslint-disable-next-line @typescript-eslint/no-unused-vars
-                        const [_url, _resp, result] = await this.emit.parse(url, response, undefined);
-
-                        // eslint-disable-next-line @typescript-eslint/no-unused-vars
-                        const [_url2, result2] = await this.emit.post(_url, result);
-                        console.log(result2);
-                    } catch (err) {
-                        this.emit.error(err);
-                    }
-                }, 0);
-            }
-        } catch (e) {
-
-            // anything that throws we emit and continue
-            this.emit.error(e);
-        }
-        return retVal;
-        // setTimeout(async () => {
-
-
-        // }, 0);
-
-        // return new Promise((resolve, reject) => {
-        //     this.on.data(resolve);
-        //     this.on.error(reject);
-        // });
->>>>>>> 3b746a37
     }
 
     public using(behavior: (intance: this) => this): this {
