<<<<<<< HEAD
import { combine, getGUID, Timeline, asyncReduce, reduce, broadcast, request, isArray, TimelinePipe, lifecycle, stringIsNullOrEmpty, isFunc } from "@pnp/core";
=======
/* eslint-disable @typescript-eslint/no-unsafe-declaration-merging */
import { combine, getGUID, Timeline, asyncReduce, reduce, broadcast, request, isArray, TimelinePipe, lifecycle, stringIsNullOrEmpty } from "@pnp/core";
import { IInvokable, invokable } from "./invokable.js";
>>>>>>> fff86be0

export type QueryableConstructObserver = (this: IQueryableInternal, init: QueryableInit, path?: string) => void;

export type QueryablePreObserver = (this: IQueryableInternal, url: string, init: RequestInit, result: any) => Promise<[string, RequestInit, any]>;

export type QueryableAuthObserver = (this: IQueryableInternal, url: URL, init: RequestInit) => Promise<[URL, RequestInit]>;

export type QueryableSendObserver = (this: IQueryableInternal, url: URL, init: RequestInit) => Promise<Response>;

export type QueryableParseObserver = (this: IQueryableInternal, url: URL, response: Response, result: any | undefined) => Promise<[URL, Response, any]>;

export type QueryablePostObserver = (this: IQueryableInternal, url: URL, result: any | undefined) => Promise<[URL, any]>;

export type QueryableDataObserver<T = any> = (this: IQueryableInternal, result: T) => void;

type QueryablePromiseObserver = (this: IQueryableInternal, promise: Promise<any>) => Promise<[Promise<any>]>;

const DefaultMoments = {
    construct: lifecycle<QueryableConstructObserver>(),
    pre: asyncReduce<QueryablePreObserver>(),
    auth: asyncReduce<QueryableAuthObserver>(),
    send: request<QueryableSendObserver>(),
    parse: asyncReduce<QueryableParseObserver>(),
    post: asyncReduce<QueryablePostObserver>(),
    data: broadcast<QueryableDataObserver>(),
    rawData: broadcast<QueryableDataObserver>(),
} as const;

export type QueryableInit = Queryable<any> | string | [Queryable<any>, string];

@invokable()
// eslint-disable-next-line @typescript-eslint/no-unsafe-declaration-merging
export class Queryable<R> extends Timeline<typeof DefaultMoments> implements IQueryableInternal<R> {

    // tracks any query parameters which will be appended to the request url
    private _query: URLSearchParams;

    // tracks the current url for a given Queryable
    protected _url: string;

    // these keys represent internal events for Queryable, users are not expected to
    // subscribe directly to these, rather they enable functionality within Queryable
    // they are Symbols such that there are NOT cloned between queryables as we only grab string keys (by design)
    protected InternalResolve = Symbol.for("Queryable_Resolve");
    protected InternalReject = Symbol.for("Queryable_Reject");
    protected InternalPromise = Symbol.for("Queryable_Promise");

    constructor(init: QueryableInit, path?: string) {

        super(DefaultMoments);

        this._query = new URLSearchParams();

        // add an internal moment with specific implementation for promise creation
        this.moments[this.InternalPromise] = reduce<QueryablePromiseObserver>();

        let parent: Queryable<any>;

        if (typeof init === "string") {

            this._url = combine(init, path);

        } else if (isArray(init)) {

            if (init.length !== 2) {
                throw Error("When using the tuple param exactly two arguments are expected.");
            }

            if (typeof init[1] !== "string") {
                throw Error("Expected second tuple param to be a string.");
            }

            parent = init[0];
            this._url = combine(init[1], path);

        } else {

            parent = init as Queryable<any>;
            this._url = combine(parent._url, path);
        }

        if (typeof parent !== "undefined") {
            this.observers = parent.observers;
            this._inheritingObservers = true;
        }
    }

    /**
     * Directly concatenates the supplied string to the current url, not normalizing "/" chars
     *
     * @param pathPart The string to concatenate to the url
     */
    public concat(pathPart: string): this {
        this._url += pathPart;
        return this;
    }

    /**
     * Gets the full url with query information
     *
     */
    public toRequestUrl(): string {

        let url = this.toUrl();

        const query = this.query.toString();
        if (!stringIsNullOrEmpty(query)) {
            url += `${url.indexOf("?") > -1 ? "&" : "?"}${query}`;
        }

        return url;
    }

    /**
     * Querystring key, value pairs which will be included in the request
     */
    public get query(): URLSearchParams {
        return this._query;
    }

    /**
     * Gets the current url
     *
     */
    public toUrl(): string {
        return this._url;
    }

    protected execute(userInit: RequestInit): Promise<void> {

        // if there are NO observers registered this is likely either a bug in the library or a user error, direct to docs
        if (Reflect.ownKeys(this.observers).length < 1) {
            throw Error("No observers registered for this request. (https://pnp.github.io/pnpjs/queryable/queryable#no-observers-registered-for-this-request)");
        }

        // schedule the execution after we return the promise below in the next event loop
        setTimeout(async () => {

            const requestId = getGUID();
            let requestUrl: URL;

            const log = (msg: string, level?: number) => {
                // this allows us to easily and consistently format our messages
                this.log(`[${requestId}] ${msg}`, level);
            };

            try {

                log("Beginning request", 0);

                // include the request id in the headers to assist with debugging against logs
                const initSeed = {
                    ...userInit,
                    headers: { ...userInit.headers, "X-PnPjs-RequestId": requestId },
                };

                // eslint-disable-next-line prefer-const
                let [url, init, result] = await this.emit.pre(this.toRequestUrl(), initSeed, undefined);

                log(`Url: ${url}`, 1);

                if (typeof result !== "undefined") {

                    log("Result returned from pre, Emitting data");
                    this.emit.data(result);
                    log("Emitted data");
                    return;
                }

                log("Emitting auth");
                [requestUrl, init] = await this.emit.auth(new URL(url), init);
                log("Emitted auth");

                // we always resepect user supplied init over observer modified init
                init = { ...init, ...userInit, headers: { ...init.headers, ...userInit.headers } };

                log("Emitting send");
                let response = await this.emit.send(requestUrl, init);
                log("Emitted send");

                log("Emitting rawData");
                this.emit.rawData(await response.clone().text());
                log("Emitted rawData");

                log("Emitting parse");
                [requestUrl, response, result] = await this.emit.parse(requestUrl, response, result);
                log("Emitted parse");

                log("Emitting post");
                [requestUrl, result] = await this.emit.post(requestUrl, result);
                log("Emitted post");

                log("Emitting data");
                this.emit.data(result);
                log("Emitted data");

            } catch (e) {

                log(`Emitting error: "${e.message || e}"`, 3);
                // anything that throws we emit and continue
                this.error(e);
                log("Emitted error", 3);

            } finally {

                log("Finished request", 0);
            }

        }, 0);

        // this is the promise that the calling code will recieve and await
        let promise = new Promise<void>((resolve, reject) => {

            // we overwrite any pre-existing internal events as a
            // given queryable only processes a single request at a time
            this.on[this.InternalResolve].replace(resolve);
            this.on[this.InternalReject].replace(reject);
        });

        // this allows us to internally hook the promise creation and modify it. This was introduced to allow for
        // cancelable to work as envisioned, but may have other users. Meant for internal use in the library accessed via behaviors.
        [promise] = this.emit[this.InternalPromise](promise);

        return promise;
    }
}

/**
 * This interface adds the invokable method to Queryable allowing obj() to be called correctly
 * The code is contained in invokable decorator
 */
// eslint-disable-next-line no-redeclare
export interface Queryable<R = any> extends IInvokable<R> { }

// this interface is required to stop the class from recursively referencing itself through the DefaultBehaviors type
export interface IQueryableInternal<R = any> extends Timeline<any>, IInvokable {
    readonly query: URLSearchParams;
    <T = R>(this: IQueryableInternal, init?: RequestInit): Promise<T>;
    using(...behaviors: TimelinePipe[]): this;
    toRequestUrl(): string;
    toUrl(): string;
}

function ensureInit(method: string, init: RequestInit = { headers: {} }): RequestInit {

    return { method, ...init, headers: { ...init.headers } };
}

export type Operation = <T = any>(this: IQueryableInternal, init?: RequestInit) => Promise<T>;

export function get<T = any>(this: IQueryableInternal, init?: RequestInit): Promise<T> {
    return this.start(ensureInit("GET", init));
}

export function post<T = any>(this: IQueryableInternal, init?: RequestInit): Promise<T> {
    return this.start(ensureInit("POST", init));
}

export function put<T = any>(this: IQueryableInternal, init?: RequestInit): Promise<T> {
    return this.start(ensureInit("PUT", init));
}

export function patch<T = any>(this: IQueryableInternal, init?: RequestInit): Promise<T> {
    return this.start(ensureInit("PATCH", init));
}

export function del<T = any>(this: IQueryableInternal, init?: RequestInit): Promise<T> {
    return this.start(ensureInit("DELETE", init));
}

export function op<T>(q: IQueryableInternal, operation: Operation, init?: RequestInit): Promise<T> {
    return Reflect.apply(operation, q, [init]);
}

export function queryableFactory<InstanceType extends IQueryableInternal>(
    constructor: { new(init: QueryableInit, path?: string): InstanceType },
): (init: QueryableInit, path?: string) => InstanceType {

    return (init: QueryableInit, path?: string) => {

        // construct the concrete instance
        const instance = new constructor(init, path);

        // we emit the construct event from the factory because we need all of the decorators and constructors
        // to have fully finished before we emit, which is now true. We type the instance to any to get around
        // the protected nature of emit
        (<any>instance).emit.construct(init, path);

        return instance;
    };
}

/**
 * Allows a decorated object to be invoked as a function, optionally providing an implementation for that action
 *
 * @param invokeableAction Optional. The logic to execute upon invoking the object as a function.
 * @returns Decorator which applies the invokable logic to the tagged class
 */
export function invokable(invokeableAction?: (this: any, init?: RequestInit) => Promise<any>) {

    return (target: any) => {

        return new Proxy(target, {

            construct(clz, args, newTarget: any) {

                const invokableInstance = Object.assign(function (init?: RequestInit) {

                    if (!isFunc(invokeableAction)) {
                        invokeableAction = function (this: any, init?: RequestInit) {
                            return op(this, get, init);
                        };
                    }

                    return Reflect.apply(invokeableAction, invokableInstance, [init]);

                }, Reflect.construct(clz, args, newTarget));

                Reflect.setPrototypeOf(invokableInstance, newTarget.prototype);

                return invokableInstance;
            },
        });
    };
}

export interface IInvokable<R = any> {
    <T = R>(init?: RequestInit): Promise<T>;
}<|MERGE_RESOLUTION|>--- conflicted
+++ resolved
@@ -1,10 +1,4 @@
-<<<<<<< HEAD
 import { combine, getGUID, Timeline, asyncReduce, reduce, broadcast, request, isArray, TimelinePipe, lifecycle, stringIsNullOrEmpty, isFunc } from "@pnp/core";
-=======
-/* eslint-disable @typescript-eslint/no-unsafe-declaration-merging */
-import { combine, getGUID, Timeline, asyncReduce, reduce, broadcast, request, isArray, TimelinePipe, lifecycle, stringIsNullOrEmpty } from "@pnp/core";
-import { IInvokable, invokable } from "./invokable.js";
->>>>>>> fff86be0
 
 export type QueryableConstructObserver = (this: IQueryableInternal, init: QueryableInit, path?: string) => void;
 
