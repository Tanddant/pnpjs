import { isArray, objectDefinedNotNull } from "@pnp/core";
import { IInvokable, Queryable, queryableFactory, op, get, post, patch, del, put } from "@pnp/queryable";
import { ConsistencyLevel } from "./behaviors/consistency-level.js";
<<<<<<< HEAD
import { IPagedResult, Paged } from "./behaviors/paged.js";
=======
import { AsPaged, IPagedResult } from "./behaviors/paged.js";
>>>>>>> 2cacb702

export type GraphInit = string | IGraphQueryable | [IGraphQueryable, string];

export interface IGraphConstructor<T> {
    new(base: GraphInit, path?: string): T;
}

export type IGraphInvokableFactory<R extends IGraphQueryable> = (base: GraphInit, path?: string) => R & IInvokable;

export const graphInvokableFactory = <R extends IGraphQueryable>(f: any): IGraphInvokableFactory<R> => {
    return queryableFactory<R>(f);
};

/**
 * Queryable Base Class
 *
 */
export class _GraphQueryable<GetType = any> extends Queryable<GetType> {

    protected parentUrl: string;

    /**
     * Creates a new instance of the Queryable class
     *
     * @constructor
     * @param base A string or Queryable that should form the base part of the url
     *
     */
    constructor(base: GraphInit, path?: string) {

        super(base, path);

        if (typeof base === "string") {

            this.parentUrl = base;

        } else if (isArray(base)) {

            this.parentUrl = base[0].toUrl();

        } else {

            this.parentUrl = base.toUrl();
        }
    }

    /**
     * Choose which fields to return
     *
     * @param selects One or more fields to return
     */
    public select(...selects: string[]): this {
        if (selects.length > 0) {
            this.query.set("$select", selects.join(","));
        }
        return this;
    }

    /**
     * Expands fields such as lookups to get additional data
     *
     * @param expands The Fields for which to expand the values
     */
    public expand(...expands: string[]): this {
        if (expands.length > 0) {
            this.query.set("$expand", expands.join(","));
        }
        return this;
    }

    /**
     * Gets a parent for this instance as specified
     *
     * @param factory The contructor for the class to create
     */
    protected getParent<T extends _GraphQueryable>(
        factory: IGraphConstructor<T>,
        base: GraphInit = this.parentUrl,
        path?: string): T {

        if (typeof base === "string") {
            // we need to ensure the parent has observers, even if we are rebasing the url (#2435)
            base = [this, base];
        }

        return new factory(base, path);
    }
}

export interface IGraphQueryable<GetType = any> extends _GraphQueryable<GetType> { }
export const GraphQueryable = graphInvokableFactory<IGraphQueryable>(_GraphQueryable);

/**
 * Represents a REST collection which can be filtered, paged, and selected
 *
 */
export class _GraphCollection<GetType = any[]> extends _GraphQueryable<GetType> {

    /**
     *
     * @param filter The string representing the filter query
     */
    public filter(filter: string): this {
        this.query.set("$filter", filter);
        return this;
    }

    /**
     * Orders based on the supplied fields
     *
     * @param orderby The name of the field on which to sort
     * @param ascending If false DESC is appended, otherwise ASC (default)
     */
    public orderBy(orderBy: string, ascending = true): this {
        const o = "$orderby";
        const query = this.query.get(o)?.split(",") || [];
        query.push(`${orderBy} ${ascending ? "asc" : "desc"}`);
        this.query.set(o, query.join(","));
        return this;
    }

    /**
     * Limits the query to only return the specified number of items
     *
     * @param top The query row limit
     */
    public top(top: number): this {
        this.query.set("$top", top.toString());
        return this;
    }

    /**
     * Skips a set number of items in the return set
     *
     * @param num Number of items to skip
     */
    public skip(num: number): this {
        this.query.set("$skip", num.toString());
        return this;
    }

    /**
     * Skips a set number of items in the return set
     *
     * @param num Number of items to skip
     */
    public search(query: string): this {
        this.using(ConsistencyLevel());
        this.query.set("$search", query);
        return this;
    }

    /**
     * 	To request second and subsequent pages of Graph data
     */
    public skipToken(token: string): this {
        this.query.set("$skiptoken", token);
        return this;
    }

    /**
     * 	Retrieves the total count of matching resources
     *  If the resource doesn't support count, this value will always be zero
     */
    public async count(): Promise<number> {
        const q = AsPaged(this);
        const r: IPagedResult = await q.top(1)();
        return r.count;
    }

<<<<<<< HEAD
    public [Symbol.asyncIterator]() {

        const q = GraphCollection(this).using(Paged(), ConsistencyLevel());

        const queryParams = ["$search", "$top", "$select", "$expand", "$filter", "$orderby"];

        for (let i = 0; i < queryParams.length; i++) {
            const param = this.query.get(queryParams[i]);
            if (objectDefinedNotNull(param)) {
                q.query.set(queryParams[i], param);
            }
        }

        return <AsyncIterator<GetType>>{

            _next: q,

            async next() {

                if (this._next === null) {
                    return { done: true, value: undefined };
                }

                const result: IPagedResult<any> = await this._next();

                if (result.hasNext) {
                    this._next = GraphCollection([this._next, result.nextLink]);
                    return { done: false, value: result.value };
                } else {
                    this._next = null;
                    return { done: false, value: result.value };
                }
            },
        };
=======
    /**
     * Allows reading through a collection as pages of information whose size is determined by top or the api method's default
     *
     * @returns an object containing results, the ability to determine if there are more results, and request the next page of results
     */
    public paged(): Promise<IPagedResult> {
        return AsPaged(this)();
>>>>>>> 2cacb702
    }
}

export interface IGraphCollection<GetType = any[]> extends _GraphCollection<GetType> { }
export const GraphCollection = graphInvokableFactory<IGraphCollection>(_GraphCollection);

/**
 * Represents an instance that can be selected
 *
 */
export class _GraphInstance<GetType = any> extends _GraphQueryable<GetType> { }

export interface IGraphInstance<GetType = any> extends IInvokable, IGraphQueryable<GetType> { }
export const GraphInstance = graphInvokableFactory<IGraphInstance>(_GraphInstance);

export const graphGet = <T = any>(o: IGraphQueryable<any>, init?: RequestInit): Promise<T> => {
    return op(o, get, init);
};

export const graphPost = <T = any>(o: IGraphQueryable<any>, init?: RequestInit): Promise<T> => {
    return op(o, post, init);
};

export const graphDelete = <T = any>(o: IGraphQueryable<any>, init?: RequestInit): Promise<T> => {
    return op(o, del, init);
};

export const graphPatch = <T = any>(o: IGraphQueryable<any>, init?: RequestInit): Promise<T> => {
    return op(o, patch, init);
};

export const graphPut = <T = any>(o: IGraphQueryable<any>, init?: RequestInit): Promise<T> => {
    return op(o, put, init);
};
<|MERGE_RESOLUTION|>--- conflicted
+++ resolved
@@ -1,11 +1,7 @@
 import { isArray, objectDefinedNotNull } from "@pnp/core";
 import { IInvokable, Queryable, queryableFactory, op, get, post, patch, del, put } from "@pnp/queryable";
 import { ConsistencyLevel } from "./behaviors/consistency-level.js";
-<<<<<<< HEAD
 import { IPagedResult, Paged } from "./behaviors/paged.js";
-=======
-import { AsPaged, IPagedResult } from "./behaviors/paged.js";
->>>>>>> 2cacb702
 
 export type GraphInit = string | IGraphQueryable | [IGraphQueryable, string];
 
@@ -171,12 +167,10 @@
      *  If the resource doesn't support count, this value will always be zero
      */
     public async count(): Promise<number> {
-        const q = AsPaged(this);
-        const r: IPagedResult = await q.top(1)();
-        return r.count;
-    }
-
-<<<<<<< HEAD
+        // TODO::do we want to do this, or just attach count to the collections that support it? we could use a decorator for countable on the few collections that support count.
+        return -1;
+    }
+
     public [Symbol.asyncIterator]() {
 
         const q = GraphCollection(this).using(Paged(), ConsistencyLevel());
@@ -211,15 +205,6 @@
                 }
             },
         };
-=======
-    /**
-     * Allows reading through a collection as pages of information whose size is determined by top or the api method's default
-     *
-     * @returns an object containing results, the ability to determine if there are more results, and request the next page of results
-     */
-    public paged(): Promise<IPagedResult> {
-        return AsPaged(this)();
->>>>>>> 2cacb702
     }
 }
 
@@ -253,4 +238,4 @@
 
 export const graphPut = <T = any>(o: IGraphQueryable<any>, init?: RequestInit): Promise<T> => {
     return op(o, put, init);
-};
+};