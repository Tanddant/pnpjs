--- conflicted
+++ resolved
@@ -2,12 +2,7 @@
 import { DirectoryObject as IDirectoryObjectType } from "@microsoft/microsoft-graph-types";
 import { defaultPath, getById, IGetById, deleteable, IDeleteable } from "../decorators.js";
 import { body } from "@pnp/queryable";
-<<<<<<< HEAD
 import { Count } from "../behaviors/paged.js";
-=======
-import { graphPost } from "../operations.js";
-import { AsPaged, IPagedResult } from "../behaviors/paged.js";
->>>>>>> 2cacb702
 
 /**
  * Represents a Directory Object entity
@@ -69,18 +64,7 @@
      *  If the resource doesn't support count, this value will always be zero
      */
     public async count(): Promise<number> {
-        const q = AsPaged(this, true);
-        const r: IPagedResult = await q.top(1)();
-        return r.count;
-    }
-
-    /**
-     * Allows reading through a collection as pages of information whose size is determined by top or the api method's default
-     *
-     * @returns an object containing results, the ability to determine if there are more results, and request the next page of results
-     */
-    public paged(): Promise<IPagedResult> {
-        return AsPaged(this, true)();
+        return Count(this);
     }
 }
 export interface IDirectoryObjects extends _DirectoryObjects, IGetById<IDirectoryObjectType> { }
