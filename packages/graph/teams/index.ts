--- conflicted
+++ resolved
@@ -2,10 +2,6 @@
 import { GraphRest } from "../rest";
 import { _Group, Group } from "../groups/types";
 import { ITeamCreateResult, ITeam, Team, ITeams, Teams } from "./types";
-<<<<<<< HEAD
-=======
-// ITeamProperties,
->>>>>>> 6bbf42b4
 import { Team as ITeamType } from "@microsoft/microsoft-graph-types";
 import { graphPut } from "../operations";
 
