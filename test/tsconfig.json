--- conflicted
+++ resolved
@@ -6,7 +6,9 @@
         "rootDir": "../",
         "outDir": "../build/testing",
         "declaration": false,
+        "declarationMap": false,
         "composite": false,
+        "incremental": true,
         "types": [
             "chai",
             "chai-as-promised",
@@ -14,20 +16,12 @@
             "mocha",
             "sharepoint"
         ],
-<<<<<<< HEAD
-=======
         "removeComments": true,
->>>>>>> c6b0b2a2
         "paths": {
             "@pnp/*": [
                 "../packages/*"
             ]
-<<<<<<< HEAD
-        },
-        "removeComments": true
-=======
         }
->>>>>>> c6b0b2a2
     },
     "include": [
         "./**/*.ts"
