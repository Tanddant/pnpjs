<<<<<<< HEAD
import { Logger, LogLevel, ConsoleListener } from "@pnp/logging";
=======
/**
 * Howdy, graph testing is meant to be commented out.
 * We aren't going to implement tests for the graph library at this time.
 */


// import { Logger, LogLevel, ConsoleListener } from "@pnp/logging";
>>>>>>> 9fe28812
import { getGUID, combine, assign } from "@pnp/common";
// import { graph } from "@pnp/graph";
import { SPFetchClient } from "@pnp/nodejs";
import { sp } from "@pnp/sp";
import "@pnp/sp/webs";
import * as chai from "chai";
import * as chaiAsPromised from "chai-as-promised";
import "mocha";
import * as findup from "findup-sync";
import { Web } from "@pnp/sp/webs";

chai.use(chaiAsPromised);

declare var process: any;

export interface ISettingsTestingPart {
    enableWebTests: boolean;
    graph?: {
        id: string;
        secret: string;
        tenant: string;
    };
    sp?: {
        webUrl?: string;
        id: string;
        notificationUrl: string | null;
        secret: string;
        url: string;
    };
}

export interface ISettings {
    testing: ISettingsTestingPart;
}

// we need to load up the appropriate settings based on where we are running
let settings: ISettings = null;
let mode = "cmd";
let site: string = null;
let skipWeb = false;
let deleteWeb = false;
let logging = false;
const deleteAllWebs = false;

for (let i = 0; i < process.argv.length; i++) {
    const arg = process.argv[i];
    if (/^--mode/i.test(arg)) {
        switch (process.argv[++i]) {
            case "pr":
                mode = "travis-noweb";
                break;
            case "push":
                mode = "travis";
        }
    }
    if (/^--site/i.test(arg)) {
        site = process.argv[++i];
    }
    if (/^--skip-web/i.test(arg)) {
        skipWeb = true;
    }
    if (/^--cleanup/i.test(arg)) {
        deleteWeb = true;
    }
    if (/^--logging/i.test(arg)) {
        logging = true;
        Logger.activeLogLevel = LogLevel.Info;
        Logger.subscribe(new ConsoleListener());
    }
}

console.log(`*****************************`);
console.log("Testing command args:");
console.log(`mode: ${mode}`);
console.log(`site: ${site}`);
console.log(`skipWeb: ${skipWeb}`);
console.log(`deleteWeb: ${deleteWeb}`);
console.log(`logging: ${logging}`);
console.log(`*****************************`);

switch (mode) {

    case "travis":

        settings = {
            testing: {
                enableWebTests: true,
                graph: {
                    id: "",
                    secret: "",
                    tenant: "",
                },
                sp: {
                    id: process.env.PnPTesting_ClientId,
                    notificationUrl: process.env.PnPTesting_NotificationUrl || null,
                    secret: process.env.PnPTesting_ClientSecret,
                    url: process.env.PnPTesting_SiteUrl,
                },
            },
        };

        break;
    case "travis-noweb":

        settings = {
            testing: {
                enableWebTests: false,
            },
        };

        break;
    default:

        settings = require(findup("settings.js"));
        if (skipWeb) {
            settings.testing.enableWebTests = false;
        }

        break;
}

function spTestSetup(ts: ISettingsTestingPart): Promise<void> {

    return new Promise((resolve, reject) => {
        if (site && site.length > 0) {
            // we have a site url provided, we'll use that
            sp.setup({
                sp: {
                    fetchClientFactory: () => {
                        return new SPFetchClient(site, ts.sp.id, ts.sp.secret);
                    },
                },
            });
            ts.sp.webUrl = site;
            return resolve();
        }

        sp.setup({
            sp: {
                fetchClientFactory: () => {
                    return new SPFetchClient(ts.sp.url, ts.sp.id, ts.sp.secret);
                },
            },
        });

        // create the web in which we will test
        const d = new Date();
        const g = getGUID();

        sp.web.webs.add(`PnP-JS-Core Testing ${d.toDateString()}`, g).then(() => {

            const url = combine(ts.sp.url, g);

            // set the testing web url so our tests have access if needed
            ts.sp.webUrl = url;

            // re-setup the node client to use the new web
            sp.setup({

                sp: {
                    // headers: {
                    //     "Accept": "application/json;odata=verbose",
                    // },
                    fetchClientFactory: () => {
                        return new SPFetchClient(url, ts.sp.id, ts.sp.secret);
                    },
                },
            });

            resolve();

        }).catch(e => reject(e));
    });
}

// function graphTestSetup(ts: ISettingsTestingPart): Promise<void> {

//     return new Promise((resolve) => {

//         graph.setup({
//             graph: {
//                 fetchClientFactory: () => {
//                     return new AdalFetchClient(ts.graph.tenant, ts.graph.id, ts.graph.secret);
//                 },
//             },
//         });

//         resolve();
//     });
// }

export let testSettings: ISettingsTestingPart = assign(settings.testing, { webUrl: "" });

before(async function (): Promise<void> {

    // this may take some time, don't timeout early
    this.timeout(90000);

    // establish the connection to sharepoint
    if (testSettings.enableWebTests) {

        console.log(`Setting up SharePoint tests...`);
        const s = Date.now();
        await spTestSetup(testSettings);
        const e = Date.now();
        console.log(`Setup SharePoint tests in ${((e - s) / 1000).toFixed(4)} seconds.`);

        // console.log(`Setting up Graph tests...`);
        // s = Date.now();
        // await graphTestSetup(testSettings);
        // e = Date.now();
        // console.log(`Setup Graph tests in ${((e - s) / 1000).toFixed(4)} seconds.`);
    }
});

after(async () => {

    console.log();
    console.log();
    console.log();
    console.log("Ending...");
    console.log();

    if (deleteAllWebs) {

        await cleanUpAllSubsites();

    } else if (deleteWeb && testSettings.enableWebTests) {

        console.log(`Deleting web ${testSettings.sp.webUrl} created during testing.`);
        const w = Web(testSettings.sp.webUrl);

        const children = await w.webs.select("Title")();

        await Promise.all(children.map((value) => {
            const web2 = Web(value["odata.id"], "");
            console.log(`Deleting: ${value["odata.id"]}`);
            return web2.delete();
        }));

        await w.delete();
        console.log(`Deleted web ${testSettings.sp.webUrl} created during testing.`);

    } else if (testSettings.enableWebTests) {

        console.log(`Leaving ${testSettings.sp.webUrl} alone.`);
    }

    console.log("All done. Have a nice day :)");
});

// Function deletes all test subsites
async function cleanUpAllSubsites(): Promise<void> {

    const w = await sp.site.rootWeb.webs.select("Title")();

    w.forEach(async (e: any) => {

        const web = Web(e["odata.id"], "");

        console.log(`Deleting: ${e["odata.id"]}`);

        const children = await web.webs.select("Title")();

        await Promise.all(children.map(async (value) => {
            const web2 = Web(value["odata.id"], "");
            console.log(`Deleting: ${value["odata.id"]}`);
            return web2.delete();
        }));

        await web.delete();

        console.log(`Deleted: ${e["odata.id"]}`);
    });
}<|MERGE_RESOLUTION|>--- conflicted
+++ resolved
@@ -1,14 +1,4 @@
-<<<<<<< HEAD
 import { Logger, LogLevel, ConsoleListener } from "@pnp/logging";
-=======
-/**
- * Howdy, graph testing is meant to be commented out.
- * We aren't going to implement tests for the graph library at this time.
- */
-
-
-// import { Logger, LogLevel, ConsoleListener } from "@pnp/logging";
->>>>>>> 9fe28812
 import { getGUID, combine, assign } from "@pnp/common";
 // import { graph } from "@pnp/graph";
 import { SPFetchClient } from "@pnp/nodejs";
