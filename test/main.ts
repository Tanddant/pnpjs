import { delay, getGUID, TimelinePipe } from "@pnp/core";
import { IInvokable, Queryable, ThrowErrors } from "@pnp/queryable";
import { GraphDefault, SPDefault } from "@pnp/nodejs";
import { spfi } from "@pnp/sp";
import * as chai from "chai";
import * as chaiAsPromised from "chai-as-promised";
import "mocha";
import * as findup from "findup-sync";
import { ISettings, ITestingSettings } from "./settings.js";
import { SPFI } from "@pnp/sp";
import "@pnp/sp/webs";
import { IWeb, IWebInfo } from "@pnp/sp/webs";
import { graphfi, GraphFI } from "@pnp/graph";
import { LogLevel } from "@pnp/logging";
import { RequestRecorderCache } from "./test-recorder.js";
import { join } from "path";

chai.use(chaiAsPromised);

declare let process: any;
const testStart = Date.now();

let _sp: SPFI = null;
let _spRoot: SPFI = null;
let _graph: GraphFI = null;

// we need to load up the appropriate settings based on where we are running
let settings: ITestingSettings = null;
let mode = "cmd";
let site: string = null;
let skipWeb = false;
let deleteWeb = false;
let logging = false;
let deleteAllWebs = false;

// TODO: Add a switch for slow tests and then flag to skip slow tests during "normal" run
for (let i = 0; i < process.argv.length; i++) {
    const arg = process.argv[i];
    if (/^--mode/i.test(arg)) {
        switch (process.argv[++i]) {
            case "pr":
                mode = "online-noweb";
                break;
            case "push":
                mode = "online";
        }
    }
    if (/^--site/i.test(arg)) {
        site = process.argv[++i];
    }
    if (/^--skip-web/i.test(arg)) {
        skipWeb = true;
    }
    if (/^--cleanup/i.test(arg)) {
        deleteWeb = true;
    }
    if (/^--deleteAllWebs/i.test(arg)) {
        deleteAllWebs = true;
    }
    if (/^--logging/i.test(arg)) {
        logging = true;
    }
}

console.log("*****************************");
console.log("Testing command args:");
console.log(`mode: ${mode}`);
console.log(`site: ${site}`);
console.log(`skipWeb: ${skipWeb}`);
console.log(`deleteWeb: ${deleteWeb}`);
console.log(`logging: ${logging}`);
console.log("useMSAL: true");
console.log("*****************************");

function readEnvVar(key: string, parse = false): any {

    const b = process.env[key];
    if (typeof b !== "string" || b.length < 1) {
        console.error(`Environment var ${key} not found.`);
    }

    if (!parse) {
        return b;
    }

    try {
        return JSON.parse(b);
    } catch (e) {
        console.error(`Error parsing env var ${key}. ${e.message}`);
    }
}

switch (mode) {

    case "online":

        settings = {
            testing: {
                enableWebTests: true,
                graph: {
                    msal: {
                        init: readEnvVar("PNPTESTING_MSAL_GRAPH_CONFIG", true),
                        scopes: readEnvVar("PNPTESTING_MSAL_GRAPH_SCOPES", true),
                    },
                },
                sp: {
                    msal: {
                        init: readEnvVar("PNPTESTING_MSAL_SP_CONFIG", true),
                        scopes: readEnvVar("PNPTESTING_MSAL_SP_SCOPES", true),
                    },
                    notificationUrl: readEnvVar("PNPTESTING_NOTIFICATIONURL") || null,
                    url: readEnvVar("PNPTESTING_SITEURL"),
                },
            },
        };

        break;
    case "online-noweb":

        settings = {
            testing: {
                enableWebTests: false,
            },
        };

        break;
    default:

        settings = require(findup("settings.js"));
        if (skipWeb) {
            settings.testing.enableWebTests = false;
        }

        break;
}

export function TestLogging(): TimelinePipe<Queryable> {
    return (instance: Queryable) => {

        instance.on.error((err) => {
            if (logging) {
                console.error(`🛑 PnPjs Testing Error - ${err.toString()}`);
            }
        });

        instance.on.log(function (message, level) {
            if (level === LogLevel.Warning && logging) {
                console.log(`📃 PnPjs Log Level: ${level} - ${message}.`);
            }
        });

        return instance;
    };
}


async function spTestSetup(ts: ISettings): Promise<void> {
    let siteUsed = false;
    ts.sp.testWebUrl = ts.sp.url;

    if (site && site.length > 0) {
        ts.sp.testWebUrl = site;
        siteUsed = true;
    }
    //TODO: Clean up the addition of the ThrowErrors behavior if it gets added to default.
    const rootSP = spfi(ts.sp.testWebUrl).using(SPDefault({
        msal: {
            config: settings.testing.sp.msal.init,
            scopes: settings.testing.sp.msal.scopes,
        },
    })).using(TestLogging()).using(ThrowErrors());
    _spRoot = rootSP;

    if (siteUsed) {
        _sp = _spRoot;
        return;
    }

    const d = new Date();
    const g = getGUID();

    const testWebResult = await _spRoot.web.webs.add(`PnP-JS-Core Testing ${d.toDateString()}`, g);

    // set the testing web url so our tests have access if needed
    ts.sp.testWebUrl = testWebResult.data.Url;

    _sp = spfi(ts.sp.testWebUrl).using(SPDefault({
        msal: {
            config: settings.testing.sp.msal.init,
            scopes: settings.testing.sp.msal.scopes,
        },
<<<<<<< HEAD
    })).using(TestLogging()).using(RequestRecorderCache(join("C:/github/@pnp-fork", ".test-recording"), "record", () => false));
=======
    })).using(TestLogging()).using(ThrowErrors()); // .using(RequestRecorderCache(join("C:/github/@pnp-fork", ".test-recording"), "record", () => false));
>>>>>>> 43e9b797
}

async function graphTestSetup(): Promise<void> {
    _graph = graphfi().using(GraphDefault({
        msal: {
            config: settings.testing.graph.msal.init,
            scopes: settings.testing.graph.msal.scopes,
        },
    })).using(TestLogging()).using(ThrowErrors());; // .using(RequestRecorderCache(join("C:/github/@pnp-fork", ".test-recording"), "record", () => false));
}

export const testSettings: ISettings = settings.testing;

export const getSP = function (): SPFI {
    return _sp;
};

export const getGraph = function (): GraphFI {
    return _graph;
};

before("Setup Testing", async function () {

    // this may take some time, don't timeout early
    this.timeout(90000);

    // establish the connection to sharepoint
    if (testSettings.enableWebTests) {

        if (testSettings.sp) {
            console.log("Setting up SharePoint tests...");
            const s = Date.now();
            await spTestSetup(testSettings);
            const e = Date.now();
            console.log(`Setup SharePoint tests in ${((e - s) / 1000).toFixed(4)} seconds.`);
        }

        if (testSettings.graph) {
            console.log("Setting up Graph tests...");
            const s = Date.now();
            await graphTestSetup();
            const e = Date.now();
            console.log(`Setup Graph tests in ${((e - s) / 1000).toFixed(4)} seconds.`);
        }
    }
});

after("Finalize Testing", async function () {
    // this may take some time, don't timeout early
    this.timeout(120000);

    const testEnd = Date.now();
    console.log(`\n\n\n\nEnding...\nTesting completed in ${((testEnd - testStart) / 1000).toFixed(4)} seconds. \n`);

    if (deleteAllWebs) {

        await cleanUpAllSubsites(_spRoot.web);

    } else if (deleteWeb && testSettings.enableWebTests) {
        console.log(`Deleting web ${_sp.web.toUrl()} created during testing.`);

        const web = await _sp.web;
        await cleanUpAllSubsites(web);

        console.log("All subsites have been removed.");

        // Delay so that web can be deleted
        await delay(500);

        await _sp.web.delete();

        console.log(`Deleted web ${testSettings.sp.testWebUrl} created during testing.`);

    } else if (testSettings.enableWebTests) {

        console.log(`Leaving ${testSettings.sp.testWebUrl} alone.`);
    }

    console.log("All done. Have a nice day :)");
});

// Function deletes all test subsites
async function cleanUpAllSubsites(spObj: IWeb & IInvokable<any>): Promise<void> {
    try {
        const w = await spObj.webs();
        if (w != null && w.length > 0) {
            console.log(`${w.length} subwebs were found.`);
            w.forEach(async (e: IWebInfo) => {

                const spObjSub = spfi(e["odata.id"]).using(SPDefault({
                    msal: {
                        config: settings.testing.sp.msal.init,
                        scopes: settings.testing.sp.msal.scopes,
                    },
                }));

                console.log(`Deleting: ${e["odata.id"]}`);

                await cleanUpAllSubsites(spObjSub.web);

                // Delay so that web can be deleted
                await delay(500);

                await spObjSub.web.delete();

                console.log(`Deleted: ${e["odata.id"]}`);
            });
        } else {
            console.log(`No subwebs found for site ${spObj.toUrl()}`);
        }
    } catch (err) {
        console.log(`Error cleaning up sub sites for ${spObj.toUrl()} - ${err.message}`);
    }
    return;
}<|MERGE_RESOLUTION|>--- conflicted
+++ resolved
@@ -189,11 +189,7 @@
             config: settings.testing.sp.msal.init,
             scopes: settings.testing.sp.msal.scopes,
         },
-<<<<<<< HEAD
-    })).using(TestLogging()).using(RequestRecorderCache(join("C:/github/@pnp-fork", ".test-recording"), "record", () => false));
-=======
     })).using(TestLogging()).using(ThrowErrors()); // .using(RequestRecorderCache(join("C:/github/@pnp-fork", ".test-recording"), "record", () => false));
->>>>>>> 43e9b797
 }
 
 async function graphTestSetup(): Promise<void> {
