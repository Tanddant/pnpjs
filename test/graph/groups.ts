import { getRandomString } from "@pnp/common";
import { expect } from "chai";
import { testSettings } from "../main";
import { graph } from "@pnp/graph";
import { GroupType } from "@pnp/graph/groups";
<<<<<<< HEAD
import "@pnp/graph/sites/group";
=======
import "@pnp/graph/sites";
>>>>>>> b8499ace

describe("Groups", function () {

    if (testSettings.enableWebTests) {
        let groupID = "";

        beforeEach(async function () {
            // Clear out groupID
            groupID = "";
        });

        it("add()", async function () {
            const groupName = `TestGroup_${getRandomString(4)}`;
            const groupAddResult = await graph.groups.add(groupName, groupName, GroupType.Office365);
            const group = await groupAddResult.group();
            groupID = groupAddResult.data.id;
            return expect(group.displayName).is.not.undefined;
        });

        it("delete", async function () {
            // Create a new group
            const groupName = `TestGroup_${getRandomString(4)}`;
            const groupAddResult = await graph.groups.add(groupName, groupName, GroupType.Office365);
            // Delete the group
            // Potential Bug. Delete is only available off of getByID
            await graph.groups.getById(groupAddResult.data.id).delete();
            // Check to see if the group exists
            const groups = await graph.groups();
            let groupExists = false;
            groups.forEach(element => {
                if (element.id === groupAddResult.data.id) {
                    groupExists = true;
                    return groupExists === true;
                }
            });
            return expect(groupExists).is.not.true;
        });

        it("getById()", async function () {
            // Create a new group
            const groupName = `TestGroup_${getRandomString(4)}`;
            const groupAddResult = await graph.groups.add(groupName, groupName, GroupType.Office365);
            // Get the group by ID
            const group = await graph.groups.getById(groupAddResult.data.id);
            return expect(group).is.not.undefined;
        });

        it("update", async function () {
            // Create a new group
            const groupName = `TestGroup_${getRandomString(4)}`;
            const groupAddResult = await graph.groups.add(groupName, groupName, GroupType.Office365);
            groupID = groupAddResult.data.id;

            // Update the display name of the group
            const newName = '"Updated_' + groupAddResult.data.displayName + '"';
            // Potential Bug. Update is only available off of getByID
            await graph.groups.getById(groupID).update({ displayName: newName });

            // Get the group to check and see if the names are different
            const group = await graph.groups.getById(groupID).get();

            return expect(groupName === group.displayName).is.not.true;
        });

        it("sites/root/sites", async function () {
            // Find an existing group
            // This has to be tested on existing groups. On a newly created group, this returns an error often
            // "Resource provisioning is in progress. Please try again.". This is expected as the team site provisioning takes a few seconds when creating a new group
            const groups = await graph.groups();
            const grpID = groups[0].id;

            // Get sites within this group
            const sitesPromise = graph.groups.getById(grpID).sites.root.sites();

            return expect(sitesPromise).to.eventually.be.fulfilled;
        });

        it("sites/root", async function () {
            // Find an existing group
            const groups = await graph.groups();
            const grpID = groups[0].id;

            // Get the group team site
            const root = await graph.groups.getById(grpID).sites.root();

            return expect(root).is.not.null;
        });

        // it("addFavorite()", async function () {
        //   // This is a user context function. Can't test in application context
        //   return expect(true).is.true;
        // });
        // it("removeFavorite()", async function () {
        //   // This is a user context function. Can't test in application context
        //   return expect(true).is.true;
        // });
        // it("resetUnseenCount()", async function () {
        //   // This is a user context function. Can't test in application context
        //   return expect(true).is.true;
        // });
        // it("subscribeByMail()", async function () {
        //   // This is a user context function. Can't test in application context
        //   return expect(true).is.true;
        // });
        // it("unsubscribeByMail()", async function () {
        //   // This is a user context function. Can't test in application context
        //   return expect(true).is.true;
        // });
        // it("getCalendarView(start: Date, end: Date)", async function () {
        //   // This is a user context function. Can't test in application context
        //   return expect(true).is.true;
        // });

        afterEach(async function () {
            if (groupID !== "") {
                await graph.groups.getById(groupID).delete();
            }
        });
    }
});<|MERGE_RESOLUTION|>--- conflicted
+++ resolved
@@ -3,11 +3,7 @@
 import { testSettings } from "../main";
 import { graph } from "@pnp/graph";
 import { GroupType } from "@pnp/graph/groups";
-<<<<<<< HEAD
 import "@pnp/graph/sites/group";
-=======
-import "@pnp/graph/sites";
->>>>>>> b8499ace
 
 describe("Groups", function () {
 
