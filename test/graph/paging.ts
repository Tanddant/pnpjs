import { expect } from "chai";
import "@pnp/graph/groups";
import "@pnp/graph/users";
import "@pnp/graph/sites";
import "@pnp/graph/lists";
import getTestingGraphSPSite from "./utilities/getTestingGraphSPSite.js";
import { getRandomString } from "@pnp/core";
import { graphPost, GraphCollection, IGraphCollection } from "@pnp/graph";
import { body } from "@pnp/queryable";

describe("Groups", function () {

    let itemsCol: IGraphCollection;

    before(async function () {

        if (!this.pnp.settings.enableWebTests) {
            this.skip();
            return;
        }

        const site = await getTestingGraphSPSite(this);

        const listInfo = await site.lists.add({
            displayName: `Test_${getRandomString(4)}`,
            list: { "template": "genericList" },
        });

        itemsCol = GraphCollection(site.lists.getById(listInfo.data.id), "items");

        for (let i = 0; i < 11; i++) {
            await graphPost(itemsCol, body({
                Title: `Test_${getRandomString(4)}`,
            }));
        }
    });

    it("pages users 1", async function () {

        let users = await this.pnp.graph.users.top(2).paged();

        expect(users).to.have.property("hasNext", true);

        users = await users.next();

        expect(users).to.have.property("hasNext", true);
    });

    it("pages all users", async function () {

        const count = await this.pnp.graph.users.count();

        const allUsers = [];
        let users = await this.pnp.graph.users.top(20).select("displayName").paged();

<<<<<<< HEAD
        for await (const users of this.pnp.graph.users.top(20).select("displayName")) {
            allUsers.push(...users);
=======
        allUsers.push(...users.value);

        while (users.hasNext) {
            users = await users.next();
            allUsers.push(...users.value);
>>>>>>> 2cacb702
        }

        expect(allUsers.length).to.eq(count);
    });

    it("pages groups", async function () {

        let groups = await this.pnp.graph.groups.top(2).paged();

        expect(groups).to.have.property("hasNext", true);
        expect(groups).to.have.property("count").gt(0);
        expect(groups.value.length).to.eq(2);

<<<<<<< HEAD
        for await (const groups of this.pnp.graph.groups.top(20).select("displayName")) {
            allGroups.push(...groups);
        }
=======
        groups = await groups.next();
>>>>>>> 2cacb702

        expect(groups).to.have.property("hasNext", true);
        // count only returns on the first call, not subsequent paged calls
        expect(groups).to.have.property("count").eq(0);
        expect(groups.value.length).to.eq(2);
    });

    it("groups count", async function () {

        const count = await this.pnp.graph.groups.count();

        expect(count).to.be.gt(0);
    });

    it("pages all groups", async function () {

        const count = await this.pnp.graph.groups.count();

        const allGroups = [];
        let groups = await this.pnp.graph.groups.top(20).select("mailNickname").paged();

<<<<<<< HEAD
        for await (const items of itemsCol) {
            allItems.push(...items);
=======
        allGroups.push(...groups.value);

        while (groups.hasNext) {
            groups = await groups.next();
            allGroups.push(...groups.value);
>>>>>>> 2cacb702
        }

        expect(allGroups.length).to.be.gt((count - 10)).and.lt((count + 10));
    });

    it("pages items", async function () {

        let pagedResults = await itemsCol.top(5).paged();

        expect(pagedResults.value.length).to.eq(5);
        // eslint-disable-next-line @typescript-eslint/no-unused-expressions
        expect(pagedResults.hasNext).to.be.true;
        expect(pagedResults.count).to.eq(0);

        pagedResults = await pagedResults.next();

        expect(pagedResults.value.length).to.eq(5);
        // eslint-disable-next-line @typescript-eslint/no-unused-expressions
        expect(pagedResults.hasNext).to.be.true;
        expect(pagedResults.count).to.eq(0);
    });

    it("items count", async function () {

        const count = await itemsCol.count();

        // items doesn't support count, should be zero
        expect(count).to.eq(0);
    });
});<|MERGE_RESOLUTION|>--- conflicted
+++ resolved
@@ -35,34 +35,14 @@
         }
     });
 
-    it("pages users 1", async function () {
-
-        let users = await this.pnp.graph.users.top(2).paged();
-
-        expect(users).to.have.property("hasNext", true);
-
-        users = await users.next();
-
-        expect(users).to.have.property("hasNext", true);
-    });
-
     it("pages all users", async function () {
 
         const count = await this.pnp.graph.users.count();
 
         const allUsers = [];
-        let users = await this.pnp.graph.users.top(20).select("displayName").paged();
 
-<<<<<<< HEAD
         for await (const users of this.pnp.graph.users.top(20).select("displayName")) {
             allUsers.push(...users);
-=======
-        allUsers.push(...users.value);
-
-        while (users.hasNext) {
-            users = await users.next();
-            allUsers.push(...users.value);
->>>>>>> 2cacb702
         }
 
         expect(allUsers.length).to.eq(count);
@@ -70,24 +50,17 @@
 
     it("pages groups", async function () {
 
-        let groups = await this.pnp.graph.groups.top(2).paged();
+        const count = await this.pnp.graph.groups.count();
 
-        expect(groups).to.have.property("hasNext", true);
-        expect(groups).to.have.property("count").gt(0);
-        expect(groups.value.length).to.eq(2);
+        expect(count).is.gt(0);
 
-<<<<<<< HEAD
+        const allGroups = [];
+
         for await (const groups of this.pnp.graph.groups.top(20).select("displayName")) {
             allGroups.push(...groups);
         }
-=======
-        groups = await groups.next();
->>>>>>> 2cacb702
 
-        expect(groups).to.have.property("hasNext", true);
-        // count only returns on the first call, not subsequent paged calls
-        expect(groups).to.have.property("count").eq(0);
-        expect(groups.value.length).to.eq(2);
+        expect(allGroups.length).to.eq(count);
     });
 
     it("groups count", async function () {
@@ -97,43 +70,15 @@
         expect(count).to.be.gt(0);
     });
 
-    it("pages all groups", async function () {
+    it("pages items", async function () {
 
-        const count = await this.pnp.graph.groups.count();
+        const allItems = [];
 
-        const allGroups = [];
-        let groups = await this.pnp.graph.groups.top(20).select("mailNickname").paged();
-
-<<<<<<< HEAD
         for await (const items of itemsCol) {
             allItems.push(...items);
-=======
-        allGroups.push(...groups.value);
-
-        while (groups.hasNext) {
-            groups = await groups.next();
-            allGroups.push(...groups.value);
->>>>>>> 2cacb702
         }
 
-        expect(allGroups.length).to.be.gt((count - 10)).and.lt((count + 10));
-    });
-
-    it("pages items", async function () {
-
-        let pagedResults = await itemsCol.top(5).paged();
-
-        expect(pagedResults.value.length).to.eq(5);
-        // eslint-disable-next-line @typescript-eslint/no-unused-expressions
-        expect(pagedResults.hasNext).to.be.true;
-        expect(pagedResults.count).to.eq(0);
-
-        pagedResults = await pagedResults.next();
-
-        expect(pagedResults.value.length).to.eq(5);
-        // eslint-disable-next-line @typescript-eslint/no-unused-expressions
-        expect(pagedResults.hasNext).to.be.true;
-        expect(pagedResults.count).to.eq(0);
+        expect(allItems.length).to.be.gt(0);
     });
 
     it("items count", async function () {
@@ -141,6 +86,6 @@
         const count = await itemsCol.count();
 
         // items doesn't support count, should be zero
-        expect(count).to.eq(0);
+        expect(count).to.eq(-1);
     });
 });