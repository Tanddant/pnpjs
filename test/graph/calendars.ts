import { expect } from "chai";
import { testSettings } from "../main";
import { graph } from "@pnp/graph";
import "@pnp/graph/users";
import "@pnp/graph/calendars";
import { HttpRequestError } from "@pnp/odata";
<<<<<<< HEAD
import { stringIsNullOrEmpty } from "@pnp/common";
=======
import getValidUser from "./utilities/getValidUser";
>>>>>>> e7576e27

describe("Calendar", function () {


    // We can't test for graph.me calls in an application context
    if (testSettings.enableWebTests) {
        let testUserName = "";
        let defaultCalID = "";
        let testEventID = "";

        // Ensure we have the data to test against
        this.beforeAll(async function () {

            const userInfo = await getValidUser();
            testUserName = userInfo.userPrincipalName;

            // Get default calendar
            const defaultCal = await graph.users.getById(testUserName).calendar();
            defaultCalID = defaultCal.id;

            // Add test event
            const startDate: Date = new Date();
            startDate.setDate(startDate.getDate() + 5);
            const endDate: Date = startDate;
            endDate.setHours(startDate.getHours() + 1);
            const event = await graph.users.getById(testUserName).calendar.events.add(
                {
                    "end": {
                        "dateTime": startDate.toISOString(),
                        "timeZone": "Pacific Standard Time",
                    },
                    "location": {
                        "displayName": "Harry's Bar",
                    },
                    "start": {
                        "dateTime": endDate.toISOString(),
                        "timeZone": "Pacific Standard Time",
                    },
                    "subject": "Let's go for lunch",
                });
            testEventID = event.data.id;
        });

        it("Get Calendars", async function () {
            const calendar = await graph.users.getById(testUserName).calendars();
            return expect(calendar.length).is.greaterThan(0);
        });

        it("Get Calendar by ID", async function () {
            const calendar = await graph.users.getById(testUserName).calendars.getById(defaultCalID)();
            return expect(calendar).is.not.null;
        });

        it("Get User's Default Calendar", async function () {
            const calendar = await graph.users.getById(testUserName).calendar();
            return expect(calendar).is.not.null;
        });

        it("Get Events From User's Default Calendar", async function () {
            const events = await graph.users.getById(testUserName).calendar.events();
            return expect(events.length).is.greaterThan(0);
        });

        it("Get All Events From User's Calendars", async function () {
            const events = await graph.users.getById(testUserName).events();
            return expect(events.length).is.greaterThan(0);
        });

        it("Get Event by ID From User's Calendars", async function () {
            const event = await graph.users.getById(testUserName).events.getById(testEventID)();
            return expect(event).is.not.null;
        });

        it("Get Event by ID From User's Default Calendars", async function () {
            const event = await graph.users.getById(testUserName).calendars.getById(defaultCalID).events.getById(testEventID)();
            return expect(event).is.not.null;
        });

        it("Add Event", async function () {
            const startDate: Date = new Date();
            startDate.setDate(startDate.getDate() + 1);
            const endDate: Date = startDate;
            endDate.setHours(startDate.getHours() + 1);
            const event = await graph.users.getById(testUserName).calendar.events.add(
                {
                    "end": {
                        "dateTime": startDate.toISOString(),
                        "timeZone": "Pacific Standard Time",
                    },
                    "location": {
                        "displayName": "Test Lunch",
                    },
                    "start": {
                        "dateTime": endDate.toISOString(),
                        "timeZone": "Pacific Standard Time",
                    },
                    "subject": "Let's go for lunch",
                });
            const eventAfterAdd = await graph.users.getById(testUserName).events.getById(event.data.id)();
            // Clean up the added contact
            await graph.users.getById(testUserName).events.getById(event.data.id).delete();
            return expect(eventAfterAdd).is.not.null;
        });

        it("Update Event", async function () {
            const startDate: Date = new Date();
            startDate.setDate(startDate.getDate() + 1);
            const endDate: Date = startDate;
            endDate.setHours(startDate.getHours() + 1);
            const event = await graph.users.getById(testUserName).calendar.events.add(
                {
                    "end": {
                        "dateTime": startDate.toISOString(),
                        "timeZone": "Pacific Standard Time",
                    },
                    "location": {
                        "displayName": "Test Lunch",
                    },
                    "start": {
                        "dateTime": endDate.toISOString(),
                        "timeZone": "Pacific Standard Time",
                    },
                    "subject": "Let's go for lunch",
                });

            await graph.users.getById(testUserName).events.getById(event.data.id).update({
                reminderMinutesBeforeStart: 10, subject: "Updated Lunch",
            });
            const eventAfterUpdate = await graph.users.getById(testUserName).events.getById(event.data.id)();
            // Clean up the added contact
            await graph.users.getById(testUserName).events.getById(event.data.id).delete();
            return expect(eventAfterUpdate.subject).equals("Updated Lunch");
        });

        it("Delete Event", async function () {
            const startDate: Date = new Date();
            startDate.setDate(startDate.getDate() + 1);
            const endDate: Date = startDate;
            endDate.setHours(startDate.getHours() + 1);
            const event = await graph.users.getById(testUserName).calendar.events.add(
                {
                    "end": {
                        "dateTime": startDate.toISOString(),
                        "timeZone": "Pacific Standard Time",
                    },
                    "location": {
                        "displayName": "Test Lunch",
                    },
                    "start": {
                        "dateTime": endDate.toISOString(),
                        "timeZone": "Pacific Standard Time",
                    },
                    "subject": "Test Delete Lunch",
                });

            // Delete the item we just created
            await graph.users.getById(testUserName).events.getById(event.data.id).delete();
            let deletedEventFound = false;

            try {

                // If we try to find a user that doesn't exist this returns a 404
                await graph.users.getById(testUserName).events.getById(event.data.id)();
                deletedEventFound = true;

            } catch (e) {
                if (e?.isHttpRequestError) {
                    if ((<HttpRequestError>e).status === 404) {
                        console.error((<HttpRequestError>e).statusText);
                    }
                } else {
                    console.log(e.message);
                }
            }

            return expect(deletedEventFound).is.false;
        });

        // This can't be tested in an application context
        // it("Get Group Calendar", async function () {
        //    const group = await graph.groups.getById(groupID).calendar();
        //    return expect(group.id).does.not.equal("");
        // });

        it("Get Calendar View", async function () {
            const startDate: Date = new Date();
            const endDate: Date = new Date();
            endDate.setDate(endDate.getDate() + 10);
            const view = await graph.users.getById(testUserName).calendarView(startDate.toISOString(), endDate.toISOString())();
            return expect(view.length).is.greaterThan(0);
        });

        // Remove the test data we created
        this.afterAll(async function () {

            if (!stringIsNullOrEmpty(testUserName) && !stringIsNullOrEmpty(testEventID)) {
                await graph.users.getById(testUserName).calendar.events.getById(testEventID).delete();
            }
        });
    }
});<|MERGE_RESOLUTION|>--- conflicted
+++ resolved
@@ -4,11 +4,8 @@
 import "@pnp/graph/users";
 import "@pnp/graph/calendars";
 import { HttpRequestError } from "@pnp/odata";
-<<<<<<< HEAD
 import { stringIsNullOrEmpty } from "@pnp/common";
-=======
 import getValidUser from "./utilities/getValidUser";
->>>>>>> e7576e27
 
 describe("Calendar", function () {
 
