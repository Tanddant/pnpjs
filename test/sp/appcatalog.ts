
import { getRandomString, delay } from "@pnp/core";
import { expect } from "chai";
import { getSP, testSettings } from "../main.js";
import { IAppCatalog } from "@pnp/sp/appcatalog";
import "@pnp/sp/webs";
import "@pnp/sp/appcatalog";
import "@pnp/sp/lists";
import * as fs from "fs";
import * as path from "path";
import findupSync = require("findup-sync");
import { SPFI } from "@pnp/sp";

// give ourselves a single reference to the projectRoot
const projectRoot = path.resolve(path.dirname(findupSync("package.json")));

// currrently skipping due to permissions issues
describe.skip("AppCatalog", function () {

    if (testSettings.enableWebTests) {
        let _spfi: SPFI = null;
        let appCatalog: IAppCatalog;
        // let appCatWeb: IWeb;
        const dirname = path.join(projectRoot, "test/sp/assets", "helloworld.sppkg");
        const sppkgData: Uint8Array = new Uint8Array(fs.readFileSync(dirname));
        const appId = "b1403d3c-d4c4-41f7-8141-776ff1498100";

        before(function () {
            _spfi = getSP();
            // appCatWeb = await sp.getTenantAppCatalogWeb();
            appCatalog = _spfi.web.appcatalog;
            // return Promise.resolve();
        });

        it("it gets all the apps", function () {
            return expect(appCatalog(), "all apps should've been fetched").to.eventually.be.fulfilled;
        });

        it("it adds an app", function () {
            const appName: string = getRandomString(25);
            return expect(appCatalog.add(appName, sppkgData), `app '${appName}' should've been added`).to.eventually.be.fulfilled;
        });

        it("it gets an app by id", async function () {
            return expect(appCatalog.getAppById(appId)(), `app '${appId}' should've been fetched`).to.eventually.be.fulfilled;
        });

        it("it deploys an app", async function () {
            const myApp = appCatalog.getAppById(appId);
            return expect(myApp.deploy(), `app '${appId}' should've been deployed`).to.eventually.be.fulfilled;
        });

        it("it synchronizes a solution to the Microsoft Teams App Catalog", async function () {
            return expect(appCatalog.syncSolutionToTeams(appId), `app '${appId}' should've been synchronized to the Microsoft Teams App Catalog`).to.eventually.be.fulfilled;
        });

        it("it fails to synchronize a solution to the Microsoft Teams App Catalog using a non existing app", async function () {
            const msg = "app 'random' should not have been synchronized to the Microsoft Teams App Catalog";
            return expect(appCatalog.syncSolutionToTeams("random"), msg).to.not.eventually.be.fulfilled;
        });

        it("it installs an app on a web", async function () {
<<<<<<< HEAD
            const myApp = _spfi.web.appcatalog.getAppById(appId);
            return expect(myApp.install(), `app '${appId}' should've been installed on web ${testSettings.sp.webUrl}`).to.eventually.be.fulfilled;
=======
            const myApp = _spfi.web.getAppCatalog().getAppById(appId);
            return expect(myApp.install(), `app '${appId}' should've been installed on web ${testSettings.sp.testWebUrl}`).to.eventually.be.fulfilled;
>>>>>>> f584ca4f
        });

        it("it uninstalls an app", async function () {
            // We have to make sure the app is installed before we can uninstall it otherwise we get the following error message:
            // Another job exists for this app instance. Please retry after that job is done.
            const myApp = _spfi.web.appcatalog.getAppById(appId);
            let app = { InstalledVersion: "" };
            let retryCount = 0;

            do {
                if (retryCount === 5) {
                    break;
                }
                await delay(10000); // Sleep for 10 seconds
                app = await myApp();
                retryCount++;
            } while (app.InstalledVersion === "");

            return expect(myApp.uninstall(), `app '${appId}' should've been uninstalled on web ${testSettings.sp.testWebUrl}`).to.eventually.be.fulfilled;
        });

        it("it upgrades an app", async function () {
<<<<<<< HEAD
            const myApp = _spfi.web.appcatalog.getAppById(appId);
            return expect(myApp.upgrade(), `app '${appId}' should've been upgraded on web ${testSettings.sp.webUrl}`).to.eventually.be.fulfilled;
=======
            const myApp = _spfi.web.getAppCatalog().getAppById(appId);
            return expect(myApp.upgrade(), `app '${appId}' should've been upgraded on web ${testSettings.sp.testWebUrl}`).to.eventually.be.fulfilled;
>>>>>>> f584ca4f
        });

        it("it retracts an app", async function () {
            const myApp = appCatalog.getAppById(appId);
            return expect(myApp.retract(), `app '${appId}' should've been retracted`).to.eventually.be.fulfilled;
        });

        it("it removes an app", async function () {
            const myApp = appCatalog.getAppById(appId);
            return expect(myApp.remove(), `app '${appId}' should've been removed`).to.eventually.be.fulfilled;
        });
    }
});<|MERGE_RESOLUTION|>--- conflicted
+++ resolved
@@ -60,13 +60,8 @@
         });
 
         it("it installs an app on a web", async function () {
-<<<<<<< HEAD
             const myApp = _spfi.web.appcatalog.getAppById(appId);
             return expect(myApp.install(), `app '${appId}' should've been installed on web ${testSettings.sp.webUrl}`).to.eventually.be.fulfilled;
-=======
-            const myApp = _spfi.web.getAppCatalog().getAppById(appId);
-            return expect(myApp.install(), `app '${appId}' should've been installed on web ${testSettings.sp.testWebUrl}`).to.eventually.be.fulfilled;
->>>>>>> f584ca4f
         });
 
         it("it uninstalls an app", async function () {
@@ -89,13 +84,8 @@
         });
 
         it("it upgrades an app", async function () {
-<<<<<<< HEAD
             const myApp = _spfi.web.appcatalog.getAppById(appId);
             return expect(myApp.upgrade(), `app '${appId}' should've been upgraded on web ${testSettings.sp.webUrl}`).to.eventually.be.fulfilled;
-=======
-            const myApp = _spfi.web.getAppCatalog().getAppById(appId);
-            return expect(myApp.upgrade(), `app '${appId}' should've been upgraded on web ${testSettings.sp.testWebUrl}`).to.eventually.be.fulfilled;
->>>>>>> f584ca4f
         });
 
         it("it retracts an app", async function () {
