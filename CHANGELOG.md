# Changelog

All notable changes to this project will be documented in this file.

The format is based on [Keep a Changelog](http://keepachangelog.com/en/1.0.0/)
and this project adheres to [Semantic Versioning](http://semver.org/spec/v2.0.0.html).

<<<<<<< HEAD
## 4.0.0 - 2023-Nov-11
=======
## 3.23.0 - 2024-Feb-19

- graph
  - Addresses #2911 - fixed Photos endpoint bug
  - Add getSchedule to Calendar

- queryable
  - Addresses #2890 - fixed node clone bug - reverts new rawData emit to fix bug introduced that broke batching/cashing

## 3.22.0 - 2024-Jan-15

- sp
  - fromAbsolutePath methods reference undefined this.
  - Update request-digest.ts to still make call when injected headers include odata=verbose

- queryable
  - Addressing #2890 - Node Clone - Fix

## 3.21.0 - 2023-Dec-11

- graph
  - Adding Photos with Dimension support
  - Addressing #2836 - Rework Caching and Pagination Logic

- sp
  - Addresses #2847 - Add missing ItemId to IListItemFormUpdateValue
  - Addressing #2840 - Add missing parameter to AddUsingPath

## 3.20.1 - 2023-Nov-20

- graph
  - Addresses #2833 - Revert of a previous PR #2730 that was meant for V4.

## 3.20.0 - 2023-Nov-14

- graph
  - Addresses #2811 - Fixes the parameter object for the Chat Message Add method.
  - Addresses #2825 - New utility method for converting to atob with stringification checks Updated Parser for Blobs

## 3.19.0 - 2023-Oct-16

- sp
  - Addresses #2762 - Adds orderby to getall's allowed query params.
  - Addresses #2783 - Fixed a bug where the field type mapping was incorrect for adding image fields.
  - Add AllowIncrementalResults parameter to the getItemsByCAMLQuery function.

- graph
  - Addresses #2789 - Fixes the typing on the sendmail method. It appears to be implemented incorrectly. Updated the sendMail definition to only take a Graph message Object.

## 3.18.0 - 2023-Sept-11

- queryable
  - missing .js extensions on 2 files.

## 3.17.0 - 2023-Jul-24

- sp/graph
  - Addresses #2716 - Fix for batching adding incorrect headers in certain circumstances

- graph
  - Addresses #2567 - Fixes issue with channel messages in teams.
  - Addresses #2677 - Removed analytics endpoint on drive root as it's not longer supported. V4 updates will include new analytics modules that will add more features.

- logging
  - Addresses #2731 - Fixed issues with browser console levels.

## 3.16.0 - 2023-Jun-9

### Fixed

- sp
  - Addresses #2681 - Fix for cannot read properties of undefined (reading 'prototype')
  - Addresses #2685 - Fix for multichoice field properties
  - Addresses #2688 - Fix for apostorphes in filename

>>>>>>> 8abdc2c2
### Added

- graph
  - explict error thrown if SPFx context is null or undefined when needed
  - followed sites support for users
  - ISite now supports `async rebase()` to ensure any ISite is represented by the url pattern /sites/{site id} regardless of how it was first loaded
  - ISites.getAllSites()
  - support for operations for ISite and IList
  - completed support for Files

- sp
  - explict error thrown if SPFx context is null or undefined when needed

### Removed

- queryable
  - removed [extension](https://pnp.github.io/pnpjs/queryable/extensions/) capabilities from core library

- graph
  - paged method removed from IGraphQueryableCollection
  - ./operations.ts methods moved to ./graphqueryable.ts
  - deprecated DriveItem move method.
  - deprecated DriveItem setContent method.

- sp
  - getPaged method removed from _Items/IItems
  - PagedItemCollection removed from library
  - removed /items/get-all import, unneeded, use async iterator patterns
  - ./operations.ts methods moved to ./spqueryable.ts

### Changed

- testing
  - SPA application now has a button to trigger the code vs running on page load

- queryable
  - moved add-props.ts and request-builders.ts to index.ts

- graph
  - IGraphQueryableCollection now supports async iterator pattern
  - IGraphQueryableCollection count method now returns -1 if the collection does not support counting
  - All GraphQueryable*, _GraphQueryable*, and IGraphQueryable* have been renamed to remove "Queryable" (ex: GraphQueryableCollection is now GraphCollection)
  - @pnp/graph/onedrive renamed to @pnp/graph/files
  - ISites.getByUrl is now async
  - @pnp/graph/outlook is not in @pnp/graph/mail, included all mail endpoints
  - mailCategory.add() returns Microsoft Graph types OutlookCategory vs object with data property.

- sp
  - _Items and IItems now supports async iterator pattern
<|MERGE_RESOLUTION|>--- conflicted
+++ resolved
@@ -5,85 +5,7 @@
 The format is based on [Keep a Changelog](http://keepachangelog.com/en/1.0.0/)
 and this project adheres to [Semantic Versioning](http://semver.org/spec/v2.0.0.html).
 
-<<<<<<< HEAD
 ## 4.0.0 - 2023-Nov-11
-=======
-## 3.23.0 - 2024-Feb-19
-
-- graph
-  - Addresses #2911 - fixed Photos endpoint bug
-  - Add getSchedule to Calendar
-
-- queryable
-  - Addresses #2890 - fixed node clone bug - reverts new rawData emit to fix bug introduced that broke batching/cashing
-
-## 3.22.0 - 2024-Jan-15
-
-- sp
-  - fromAbsolutePath methods reference undefined this.
-  - Update request-digest.ts to still make call when injected headers include odata=verbose
-
-- queryable
-  - Addressing #2890 - Node Clone - Fix
-
-## 3.21.0 - 2023-Dec-11
-
-- graph
-  - Adding Photos with Dimension support
-  - Addressing #2836 - Rework Caching and Pagination Logic
-
-- sp
-  - Addresses #2847 - Add missing ItemId to IListItemFormUpdateValue
-  - Addressing #2840 - Add missing parameter to AddUsingPath
-
-## 3.20.1 - 2023-Nov-20
-
-- graph
-  - Addresses #2833 - Revert of a previous PR #2730 that was meant for V4.
-
-## 3.20.0 - 2023-Nov-14
-
-- graph
-  - Addresses #2811 - Fixes the parameter object for the Chat Message Add method.
-  - Addresses #2825 - New utility method for converting to atob with stringification checks Updated Parser for Blobs
-
-## 3.19.0 - 2023-Oct-16
-
-- sp
-  - Addresses #2762 - Adds orderby to getall's allowed query params.
-  - Addresses #2783 - Fixed a bug where the field type mapping was incorrect for adding image fields.
-  - Add AllowIncrementalResults parameter to the getItemsByCAMLQuery function.
-
-- graph
-  - Addresses #2789 - Fixes the typing on the sendmail method. It appears to be implemented incorrectly. Updated the sendMail definition to only take a Graph message Object.
-
-## 3.18.0 - 2023-Sept-11
-
-- queryable
-  - missing .js extensions on 2 files.
-
-## 3.17.0 - 2023-Jul-24
-
-- sp/graph
-  - Addresses #2716 - Fix for batching adding incorrect headers in certain circumstances
-
-- graph
-  - Addresses #2567 - Fixes issue with channel messages in teams.
-  - Addresses #2677 - Removed analytics endpoint on drive root as it's not longer supported. V4 updates will include new analytics modules that will add more features.
-
-- logging
-  - Addresses #2731 - Fixed issues with browser console levels.
-
-## 3.16.0 - 2023-Jun-9
-
-### Fixed
-
-- sp
-  - Addresses #2681 - Fix for cannot read properties of undefined (reading 'prototype')
-  - Addresses #2685 - Fix for multichoice field properties
-  - Addresses #2688 - Fix for apostorphes in filename
-
->>>>>>> 8abdc2c2
 ### Added
 
 - graph
@@ -133,3 +55,600 @@
 
 - sp
   - _Items and IItems now supports async iterator pattern
+
+## 3.23.0 - 2024-Feb-19
+
+- graph
+  - Addresses #2911 - fixed Photos endpoint bug
+  - Add getSchedule to Calendar
+
+- queryable
+  - Addresses #2890 - fixed node clone bug - reverts new rawData emit to fix bug introduced that broke batching/cashing
+
+## 3.22.0 - 2024-Jan-15
+
+- sp
+  - fromAbsolutePath methods reference undefined this.
+  - Update request-digest.ts to still make call when injected headers include odata=verbose
+
+- queryable
+  - Addressing #2890 - Node Clone - Fix
+
+## 3.21.0 - 2023-Dec-11
+
+- graph
+  - Adding Photos with Dimension support
+  - Addressing #2836 - Rework Caching and Pagination Logic
+
+- sp
+  - Addresses #2847 - Add missing ItemId to IListItemFormUpdateValue
+  - Addressing #2840 - Add missing parameter to AddUsingPath
+
+## 3.20.1 - 2023-Nov-20
+
+- graph
+  - Addresses #2833 - Revert of a previous PR #2730 that was meant for V4.
+
+## 3.20.0 - 2023-Nov-14
+
+- graph
+  - Addresses #2811 - Fixes the parameter object for the Chat Message Add method.
+  - Addresses #2825 - New utility method for converting to atob with stringification checks Updated Parser for Blobs
+
+## 3.19.0 - 2023-Oct-16
+
+- sp
+  - Addresses #2762 - Adds orderby to getall's allowed query params.
+  - Addresses #2783 - Fixed a bug where the field type mapping was incorrect for adding image fields.
+  - Add AllowIncrementalResults parameter to the getItemsByCAMLQuery function.
+
+- graph
+  - Addresses #2789 - Fixes the typing on the sendmail method. It appears to be implemented incorrectly. Updated the sendMail definition to only take a Graph message Object.
+
+## 3.18.0 - 2023-Sept-11
+
+- queryable
+  - missing .js extensions on 2 files.
+
+## 3.17.0 - 2023-Jul-24
+
+- sp/graph
+  - Addresses #2716 - Fix for batching adding incorrect headers in certain circumstances
+
+- graph
+  - Addresses #2567 - Fixes issue with channel messages in teams.
+  - Addresses #2677 - Removed analytics endpoint on drive root as it's not longer supported. V4 updates will include new analytics modules that will add more features.
+
+- logging
+  - Addresses #2731 - Fixed issues with browser console levels.
+
+## 3.16.0 - 2023-Jun-9
+
+### Fixed
+
+- sp
+  - Addresses #2681 - Fix for cannot read properties of undefined (reading 'prototype')
+  - Addresses #2685 - Fix for multichoice field properties
+  - Addresses #2688 - Fix for apostorphes in filename
+
+### Added
+
+- graph
+  - Adds shares modules to graph library
+
+## 3.15.0 - 2023-May-12
+
+### Fixed
+
+- timeline
+  - Addresses #2669 - Adds code in Timeline emit to ensure we don't create empty observer arrays on the Timeline.observers container due to filtering for once.
+
+- nodejs
+  - Modified SPDefault and GraphDefault so empty object is not required.
+
+- sp
+  - Addresses #2646 - Issue with creating fields when batching.
+  - Addresses #2661 - Adding BatchNever to Request-Digest Behavior when retrieving a new RequestDigest token.
+
+- azidjsclient
+  - Fix bug with caching in Azure Identity Client wrapper and improve key generation
+
+## 3.14.0 - 2023-Apr-17
+
+### Added
+
+- sp
+  - Added groupsitemanager module to help manage team sites.
+  - Addresses #2565 - Adds a method to Sites to set the site logo vs web property update to set the site logo thumbnail
+  - Addresses #2602 - adds a tenantAppcatalog property to the root sp object; ensures that web.appcatalog points to the sitecollection appcatalog
+
+- azidjsclient
+  - Added new azidjsclient package that supports Azure Identity, most useful for node-js development and managed identity
+
+- node
+  Update to node package GraphDefault and SPDefault package to make msal parameter optional (deprecated) and updated the documentation for new guidance on passing the MSAL (and AzureIdentity) auth methods as separate observerable on the using call.
+
+### Fixed
+
+- docs
+  - Updated Taxonomy documentation to call out need for auth token on add/update/delete events.
+  - Addresses #2604 - Updating Docs for Page Comments to include proper atMention functionality.
+
+- general
+  - Updated debug scenarios for spa to make debugging work with settings file.
+  - Updated package-lock.json for SPFx debugging scenario to fix a bug
+
+- sp
+  - Addresses #2629 - Bug fix for missing quotes on sp recycle bin getById method.
+  - Addresses #2615 - fixes a bug with batching and caching in graph where requests were not resolving correctly, the fix from Version 3 - launch prep 1 #2052 applied to graph lib
+
+## 3.13.0 - 2023-Mar-17
+
+### Added
+
+- sp
+  - Added getCurrentUserMemberships to new publishingSitePageService import.
+
+### Fixed
+
+- node
+  - Fixed typing issues with asCanceable wrapper and dropped references in stream.d.ts.
+  - Fixed setStreamContentChunked to fixed unhandled promise.
+
+## 3.12.1 - 2023-Feb-14
+
+### Fixed
+
+- sp
+  - Addresses #2570, #2571 - Removes adding a bearer token by default to SPFx requests
+
+## 3.12.0 - 2023-Feb-10
+
+**Please note:** We are official closing support for v2. Moving forward we will no longer do releases for the v2 version.
+
+### Added 
+
+- graph
+  - Addresses #2552 - Adds an SPFx Token behavior to sp and graph libraries
+
+- sp
+  - Addresses #2552 - Adds an SPFx Token behavior to sp and graph libraries
+  - Addresses #2551 - Add typings when fetching Site data and change typings for getDocumentLibraries
+
+### Fixed
+
+- core
+  - Fixes #2539 - Fix unhandlable promise in start()
+
+- sp
+  - Fixes #2561 - Changes behavior in processing for saving client side pages to process all controls through the specialSaveHandling function
+  - Fixes #2558 - Issue with getParentWeb from root site
+  - Fixes #2550 - Fix for request digest timeout after tab sleeps
+
+- sp-admin
+  - Fixes #2518 - Replacing 'CreateGroupForSite' method example by 'AddTenantCdnOrigin'
+
+## 3.11.0 - 2023-Jan-13
+
+### Added
+
+- graph
+  - Added various methods to OneDrive module; GraphFI.Drives,Drives - delta,Drives - upload,Drive - getItemByPath,Drive - getItemsByPath,DriveItem - moveItem,DriveItem - copyItem,DriveItem - convertContent,DriveItem - upload,DriveItem - preview,Root/DriveItem - analytics,List - IDrive.getList
+
+### Fixed
+
+- docs
+  - General typo fixes and updates
+
+- core
+  - Fixes #2507 - Updates the timeline start logic to get a ref to the promise rather than attaching finally directly.
+
+- sp
+  - Fixes #2509 - Fix but with item.setImageField
+
+- node
+  - Fixes #2532 - Fix setStreamContentChunked: await loading chunks
+
+### Removed
+
+- graph
+  - Deprecated OneDrive module; DriveItem - move - replaced by moveItem, DriveItem - setContent - replaced by upload
+
+## 3.10.0 - 2022-Dec-13
+
+### Added
+
+- queryable
+  - Added CacheNever behavior
+  - Adds bindCachingCore method to reuse the caching props calculation logic
+
+- sp
+  - Added ability to limit the getSharingInformation returned properties
+  - Adding support for add/update/delete for taxonomy entities
+
+- graph
+  - Added followed endpoint to Drives
+  - Adds options to Graph - OneDrive sharedWithMe method
+
+### Fixed
+
+- docs
+  - General typo fixes and updates
+
+- queryable
+  - Fix for CachingPessimistic behavior
+
+- sp
+  - Fixing #2448 appears to have reverted #2414, and now fixed again
+
+- graph
+  - Bug fix for DrvieItem.getContent when using Caching behavior
+  
+## 3.9.0 - 2022-Nov-11
+
+### Added
+
+- sp
+  - Support for multi-line batch responses
+
+- graph
+  - Add getting site by resource url instead of id
+
+### Fixed
+
+- docs
+  - General typo fixes and updates
+
+- sp
+  - Updates Search and Suggest to be true invokable factories
+  - Updates docs for search on using factory methods
+  - Updates logic in sp.search and sp.searchSuggest
+  - fix to await the completePromises in batches that have no requests due to caching supplying all the results.
+
+- graph
+  - This update includes a fix for an improperly formed search endpoint on the root drive.
+
+## 3.8.0 - 2022-Oct-14
+
+### Added
+
+- sp
+  - adds storage metrics for IFolder
+  - adds return of IFolder or IFile from copyByPath and moveByPath
+  - adds fileFromPath and fileFromAbsolutePath to get an IFile from arbitrary file paths
+  - adds folderFromPath and folderFromAbsolutePath to get an IFolder from arbitrary file paths
+  - adds ability to pass all options to IFolder's moveByPath and copyByPath to match IFile
+  - adds docs/tests for the new stuff
+  - adds a new sp module context-info allowing for easier retrieval of contextual information
+  - adds new CacheAlways behavior
+  - adds additional props to ISearchResult
+  - adds additional props to site scripts create/update
+
+### Fixed
+
+- docs
+  - General typo fixes
+  - Fixed service class example
+
+- graph
+  - Fixed bug with getAllChildrenAsOrderedTree, #2414
+  - Fixed issue with observables missing when adding drive item, #2435
+
+## 3.7.0 - 2022-Sept-9
+
+### Added
+
+- docs
+  - Updated getting started docs
+- sp
+  - added support for item rating
+  - added support for favorite sites and items
+- graph
+  - added $search and $filter parameters to Count() and Paged Behavior
+
+### Fixed
+
+- docs
+  - sample for ACS authentication
+- sp
+  - updated for escaping query strings
+  - enchance copyByPath and moveByPath for sp/file allowing for passing all valid params
+
+## 3.6.0 - 2022-Aug-16
+
+### Fixed
+
+- core
+  - addresses #2222, #2356 - Updates to simplify url & query escaping
+- sp
+  - addresses #2372 - Fix bugs with sharing
+
+### Added
+
+- docs
+  - added docs for Graph messages
+  - update for getting started videos
+  - update to docs around SPBrowser usage and setting baseUrl
+- querable
+  - new JSONHeaderParse behavior
+- graph
+  - addresses #2323 - Special Folder support
+  - support for Lists, Columns, Content Types
+- sp
+  - update method for content types
+  - addresses #2357 - add missing properties to IViewInfo typing
+
+## 3.5.1 - 2022-July-13
+
+### Fixed
+
+- queryable
+  - Error in SPFx due to tuple check in queryable constructor, adjusted check & added tests
+
+## 3.5.0 - 2022-July-12
+
+### Fixed
+
+- docs
+  - Documentation update for config/services setup
+- graph
+  - Addresses #2316 -  PR #2318 Remove specific encodeURIComponents to address double encoding.
+  - PR #2319 - Added tests for certain graph queryable methods
+- sp
+  - Updates lists IRenderListDataParameters & RenderListDataOptions with new values not present originally
+- queryable:
+  - Beta 2 - Support for cancelling requests (see docs for known issues)
+- behaviors
+  - Fixes #2333 - PR #2344 Addresses issues with reviewing caching and batching.
+  - Fixes #2329 - Argument of type 'WebPartContext' is not assignable to parameter of type 'ISPFXContext'.
+
+### Added
+
+- sp-admin
+  - Added sp-admin library to support tenant admin APIs  
+
+## 3.4.1 - 2022-June-13
+
+### Fixed
+
+- sp:
+  - Addresses #2315 - PR #2233 addressed issues #2220 #2222 creating a breaking changed for the Safari (iOS) browser, this release reverses that change.
+
+## 3.4.0 - 2022-June-10
+
+### Fixed
+
+- docs:
+  - Various documentation updates
+- general:
+  - Major package version updates
+  - Various test fixes
+- sp:
+  - Fields add() properties can be undefined bug
+  - Fix issue with RequestDigest expiring when spfi is reinitialized.
+
+### Added
+
+- queryable:
+  - Support for cancelling requests (beta - see docs for known issues)
+- sp:
+  - Added support for Recycle Bin/Second-Stage Recycle Bin
+  - Added schedulePublished method for client-side pages
+- graph:
+  - Added support for paging
+  - Added support for Bookings
+
+## 3.3.2 - 2022-May-18
+
+### Fixed
+
+- package:
+  - post-install.cjs fixes
+-docs:
+  - Various documentation updates
+
+## 3.3.1 - 2022-May-17
+
+### Fixed
+
+- package:
+  - post-install.cjs fixes
+
+## 3.3.0 - 2022-May-16
+
+### Fixed
+
+- docs:
+  - Various documentation updates
+  - Fix for batch example in add multiple items to SharePoint list
+  - Fix for documentation on getting site users
+
+- graph:
+  - Fixed bug in OneDrive package with Drive/getById
+  - encodes the id provided to getById in graph lib to resolve issue with non-guid ids
+  - fixes the addtional headers functionality in sendEmail in sp
+
+- sp:
+  - Addresses issue where created object in library was not getting observer refs supplied for files.addUsingPath
+  - Fixed issue with search not caching results when using caching behavior
+  - Added support for "X-PnP-CacheAlways" header to allow non-get requests to be cached correctly
+  - Added Items property to IViewFilesInfo
+  - Fixed issue where some objects created from urls were not getting observer refs
+  - Added an exception if a queryable it executed with no registered observers and a docs entry to explain it
+
+### Added
+
+- sp:
+  - Added getLockedByUser method on files
+
+- graph:
+  - Add chat message to Team channel
+
+## 3.2.0 - 2022-April-08
+
+### Fixed
+
+- node:
+  - Fix for CommonJS imports with ESM modules.
+
+- sp:
+  - Fix issue with sendEmail utility.
+  - Bug fixes for getAllChildrenAsOrderedTree in Taxonomy.
+  - Update for issues with stale requestdigest.
+  - Bug fix for client-side pages for home page so that title is read from the json blob.
+  - Remove user-agent header for throttling as no longer used.
+  - Bug fix for renderListDataAsStream method
+
+- graph:
+  - Added getById method to Sites.
+  - Added transitiveMemberOf method to User.
+  - Added installedApps method to a Team.
+
+- docs:
+  - Various documentation copy/paste and typo fixes.
+  - Updates for getting-started guidance for imports of both @pnp/sp and @pnp/graph in SPFx.
+  - Updates to remove documentation showing batching adding files; includes new tag on all areas of library that are not supported for batching.
+  - New documentation for Graph to get SharePoint sites.
+  - New doucmentation for updating a BCS field in SharePoint.
+  - Added Graph memberOf and transitiveMemberOf properties.
+  - Updated docs on the Web() method.
+
+## 3.1.0 - 2022-March-11
+
+- sp:
+  - Update interface IFieldInfo to include "Choices"
+  - Fix getAllChildrenAsOrderedTree retrieve properties
+  - Fix naming of getEditProfileLink and getIsMyPeopleListPublic in Profiles
+
+- docs:
+  - Updates to transition guide, getting started, authentication, and fixes for graphUrls, etc
+
+## 3.0.3 - 2022-March-3
+
+- sp:
+  - Issues preventing search queries from running. #2124
+
+## 3.0.2 - 2022-Feb-22
+
+- sp:
+  - Issue in SPFx behavior with improperly using current web's request digest for non-current web calls #2102
+
+- docs:
+  - Updates based on feedback
+  - Sample updates for v3
+
+## 3.0.1 - 2022-Feb-15
+
+- sp:
+  - Fixed root property initializers #2082
+
+## 3.0.0 - 2022-Feb-14
+
+### Added
+
+- common/core:
+  - Introduced "Timeline" concept with Timline, moments, and observers
+  - delay utility function
+
+- logging:
+  - new PnPLogging behavior to integrate with new model
+
+### Changed
+
+- Renamed package "odata" -> "queryable"
+- Renamed package "common" -> "core"
+
+- logging:
+  - listeners are now factory functions (new ConsoleListener() => ConsoleListener()), drop the 'new'
+  - Console listener now supports pretty printing options with colors and improved formatting (@thechriskent)
+
+- core:
+  - improved typings on utility methods such that TS understands the outcome and properly types results
+
+- queryable:
+  - changed constructor to also accept a tuple of [queryable, string] to allow easy rebasing of url while inheriting observers
+
+- sp:
+  - Renamed export "sp" -> "spfi" with type SPFI
+  - Changed to using minimal metadata for all requests
+  - web.update return changed to `Promise<void>`
+  - web.getParentWeb return changed to `Promise<IWeb>`
+  - moved items.getAll to seperate import @pnp/sp/items/get-all
+  - files.getByName => files.getByUrl
+  - folders.getByName => folders.getByUrl
+  - fields.add* methods now take title and a single props object with the additional properties for each field
+  - TimeZones.getById no merges the object & data
+  - renamed search.execute => search.run due to naming conflict in new base classes
+  - renamed suggest.execute => suggest.run due to naming conflict in new base classes
+  - renamed sitedesigns.execute => sitedesigns.run due to naming conflict in new base classes
+  - renamed sitescripts.execute => sitescripts.run due to naming conflict in new base classes
+  - odataUrlFrom moved to utils folder
+  - getParent signature change, path is second param, baseUrl is third param and only supports string
+  - removed "core" preset
+  - Improved web and site contructor to correctly rebase the web/site urls regardless of the url supplied (i.e. create a web from any sp queryable)
+  - Renamed property in IItemUpdateResultData to "etag" from "odata.etag" to make it .etag vs ["odata.etag"]
+
+- graph:
+  - Renamed export "graph" -> "graphfi" with type GraphFI
+  
+### Removed
+
+- logging
+  - None of the other packages reference logging anymore, removing a dependency, logging still exists and can be used in your project as before and easily with the new behaviors model
+
+- queryable:
+  - LambdaParser -> write an observer
+  - TextParser, BlobParser, JSONParser, BufferParser -> TextParse, BlobParse, JSONParse, BufferParse behaviors
+  - Removed .get method in favor of invokable pattern. foo.get() => foo()
+  - Removed .clone, .cloneTo in favor of using factories directly, i.e. this.clone(Web, "path") => Web(this, "path")
+  - Invokable Extensions is split, with core object extension functionality moved to core
+  - ensureHeaders => headers = { ...headers, ...moreHeaders }
+
+- nodejs:
+  - AdalCertificateFetchClient, AdalFetchClient, MsalFetchClient, SPFetchClient, ProviderHostedRequestContext -> use MSAL behavior
+  - BearerTokenFetchClient -> use @pnp/Queryable BearerToken behavior
+  - SPFetchClient -> Use SPNodeFetch which includes SP retry logic
+
+- core (common):
+  - Removed global extensions in favor of instance or factory. Global no longer aligned to our scoped model
+  - Removed `assign` util method use Object.assign or { ...a, ...b}
+  - Removed `getCtxCallback` util method
+  - Removed ITypedHash => built in type Record<string, *>
+  - Removed `sanitizeGuid` util method, wasn't used
+  - Removed automatic cache expired item flushing -> use a timeout, shown in docs
+
+- graph:
+  - setEndpoint removed => .using(EndPoint("v1.0")) | .using(EndPoint("beta"))
+
+- sp:
+  - Removed createBatch from Site, use web.batched or sp.batched
+  - feature.deactivate => use features.remove
+  - getTenantAppCatalogWeb moved from root object to IWeb when imported
+  - removed use of ListItemEntityTypeFullName in item add/update and removed associated methods to get the value
+  - removed folders.add => folders.addUsingPath
+  - removed folder.serverRelativeUrl property => use select
+  - removed web.getFolderByServerRelativeUrl => web.getFolderByServerRelativePath
+  - removed files.add => files.addUsingPath
+  - removed file.copyTo => file.copyByPath
+  - removed file.moveTo => file.moveByPath
+  - removed version.delete => versions.deleteById
+  - removed web.getFileByServerRelativeUrl => web.getFileByServerRelativePath
+  - removed folder.contentTypeOrder => use .select("contentTypeOrder")
+  - removed folder.uniqueContentTypeOrder => use .select("uniqueContentTypeOrder")
+  - removed folder.copyTo => use folder.copyByPath
+  - removed folder.moveTo => use folder.moveByPath
+  - removed _SPInstance._update => refactored and unused
+  - removed objectToSPKeyValueCollection
+  - removed toAbsoluteUrl => use behaviors
+  - removed IUtilities.createWikiPage
+  - removed searchWithCaching, use caching behavior
+  - removed spODataEntity and spODataEntityArray
+  - removed attachments addMultiple, deleteMultiple, and recycleMultiple => write a for loop in calling code
+  - removed regional settings.installedLanguages => use getInstalledLanguages
+  - removed metadata method
+
+- sp-addinhelpers:
+  - Dropped entire package, no longer needed
+
+- config-store:
+  - Dropped entire package.