# Changelog

All notable changes to this project will be documented in this file.

The format is based on [Keep a Changelog](http://keepachangelog.com/en/1.0.0/)
and this project adheres to [Semantic Versioning](http://semver.org/spec/v2.0.0.html).

<<<<<<< HEAD
## 3.17.0 - 2023-Jul-24

- sp/graph
  - Addresses #2716 - Fix for batching adding incorrect headers in certain circumstances

- graph
  - Addresses #2567 - Fixes issue with channel messages in teams.
  - Addresses #2677 - Removed analytics endpoint on drive root as it's not longer supported. V4 updates will include new analytics modules that will add more features.

- logging
  - Addresses #2731 - Fixed issues with browser console levels.

## 3.16.0 - 2023-Jun-9
=======
## 4.0.0 - 2023-Nov-11
>>>>>>> e6ecaf21

### Fixed

### Added

### Removed

### Changed<|MERGE_RESOLUTION|>--- conflicted
+++ resolved
@@ -5,7 +5,6 @@
 The format is based on [Keep a Changelog](http://keepachangelog.com/en/1.0.0/)
 and this project adheres to [Semantic Versioning](http://semver.org/spec/v2.0.0.html).
 
-<<<<<<< HEAD
 ## 3.17.0 - 2023-Jul-24
 
 - sp/graph
@@ -19,9 +18,6 @@
   - Addresses #2731 - Fixed issues with browser console levels.
 
 ## 3.16.0 - 2023-Jun-9
-=======
-## 4.0.0 - 2023-Nov-11
->>>>>>> e6ecaf21
 
 ### Fixed
 
