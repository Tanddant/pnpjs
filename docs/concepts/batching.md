# Batching

Where possible batching can significantly increase application performance by combining multiple requests to the server into one. This is especially useful when first establishing state, but applies for any scenario where you need to make multiple requests before loading or based on a user action. Batching is supported within the sp and graph libraries as shown below.

## SP Example

```ts
import { spfi, SPFx } from "@pnp/sp";
import "@pnp/sp/webs";
import "@pnp/sp/lists";
import "@pnp/sp/batching";

const sp = spfi().using(SPFx(this.context));

const [batchedSP, execute] = sp.batched();

let res = [];

// you need to use .then syntax here as otherwise the application will stop and await the result
batchedSP.web().then(r => res.push(r));

// you need to use .then syntax here as otherwise the application will stop and await the result
// ODATA operations such as select, filter, and expand are supported as normal
batchedSP.web.lists.select("Title")().then(r => res.push(r));

// Executes the batched calls
await execute();

// Results for all batched calls are available
for(let i = 0; i < res.length; i++) {
    ///Do something with the results
}
```

### Using a batched web

```ts
import { spfi, SPFx } from "@pnp/sp";
import "@pnp/sp/webs";
import "@pnp/sp/lists";
import "@pnp/sp/batching";

const sp = spfi().using(SPFx(this.context));

const [batchedWeb, execute] = sp.web.batched();

let res = [];

// you need to use .then syntax here as otherwise the application will stop and await the result
batchedWeb().then(r => res.push(r));

// you need to use .then syntax here as otherwise the application will stop and await the result
// ODATA operations such as select, filter, and expand are supported as normal
batchedWeb.lists.select("Title")().then(r => res.push(r));

// Executes the batched calls
await execute();

// Results for all batched calls are available
for(let i = 0; i < res.length; i++) {
    ///Do something with the results
}
```

> Batches must be for the same web, you cannot combine requests from multiple webs into a batch.

## Graph Example

```ts
import { graphfi } from "@pnp/graph";
import { GraphDefault } from "@pnp/nodejs";
import "@pnp/graph/users";
import "@pnp/graph/groups";
import "@pnp/graph/batching";

const graph = graphfi().using(GraphDefault({ /* ... */ }));

const [batchedGraph, execute] = graph.batched();

let res = [];

// Pushes the results of these calls to an array
// you need to use .then syntax here as otherwise the application will stop and await the result
batchedGraph.users().then(r => res.push(r));

// you need to use .then syntax here as otherwise the application will stop and await the result
// ODATA operations such as select, filter, and expand are supported as normal
batchedGraph.groups.select("Id")().then(r => res.push(r));

// Executes the batched calls
await execute();

// Results for all batched calls are available
for(let i=0; i<res.length; i++){
    // Do something with the results
}
```

## Advanced Batching

For most cases the above usage should be sufficient, however you may be in a situation where you do not have convenient access to either an spfi instance or a web. Let's say for example you want to add a lot of items to a list and have an IList. You can in these cases use the createBatch function directly. We recommend as much as possible using the sp or web or graph batched method, but also provide this additional flexibility if you need it.

```TypeScript
import { createBatch } from "@pnp/sp/batching";
import { SPDefault } from "@pnp/nodejs";
import { IList } from "@pnp/sp/lists";
import "@pnp/sp/items/list";

const sp = spfi("https://tenant.sharepoint.com/sites/dev").using(SPDefault({ /* ... */ }));

// in one part of your application you setup a list instance
const list: IList = sp.web.lists.getByTitle("MyList");


// in another part of your application you want to batch requests, but do not have the sp instance available, just the IList

// note here the first part of the tuple is NOT the object, rather the behavior that enables batching. You must still register it with `using`.
const [batchedListBehavior, execute] = createBatch(list);
// this list is now batching all its requests
list.using(batchedListBehavior);

// these will all occur within a single batch
list.items.add({ Title: `1: ${getRandomString(4)}` });
list.items.add({ Title: `2: ${getRandomString(4)}` });
list.items.add({ Title: `3: ${getRandomString(4)}` });
list.items.add({ Title: `4: ${getRandomString(4)}` });

await execute();
```

This is of course also possible with the graph library as shown below.

```TypeScript
import { graphfi } from "@pnp/graph";
import { createBatch } from "@pnp/graph/batching";
import { GraphDefault } from "@pnp/nodejs";
import "@pnp/graph/users";

const graph = graphfi().using(GraphDefault({ /* ... */ }));

const users = graph.users;

const [batchedBehavior, execute] = createBatch(users);
users.using(batchedBehavior);

users();
// we can only place the 'users' instance into the batch once
graph.users.using(batchedBehavior)();
graph.users.using(batchedBehavior)();
graph.users.using(batchedBehavior)();

await execute();       
```

[](#reuse)

## Don't reuse objects in Batching

It shouldn't come up often, but you can not make multiple requests using the same instance of a queryable in a batch. Let's consider the **incorrect** example below:

> The error message will be "This instance is already part of a batch. Please review the docs at https://pnp.github.io/pnpjs/concepts/batching#reuse."

```TypeScript
import { graphfi } from "@pnp/graph";
import { createBatch } from "@pnp/graph/batching";
import { GraphDefault } from "@pnp/nodejs";
import "@pnp/graph/users";

const graph = graphfi().using(GraphDefault({ /* ... */ }));

// gain a batched instance of the graph
const [batchedGraph, execute] = graph.batched();

// we take a reference to the value returned from .users
const users = batchedGraph.users;

// we invoke it, adding it to the batch (this is a request to /users), it will succeed
users();

// we invoke it again, because this instance has already been added to the batch, this request will throw an error
users();

// we execute the batch, this promise will resolve
await execute();        
```

To overcome this you can either start a new fluent chain or use the factory method. Starting a new fluent chain at any point will create a new instance. Please review the **corrected** sample below.

```TypeScript
import { graphfi } from "@pnp/graph";
import { createBatch } from "@pnp/graph/batching";
import { GraphDefault } from "@pnp/nodejs";
import { Users } from "@pnp/graph/users";

const graph = graphfi().using(GraphDefault({ /* ... */ }));

// gain a batched instance of the graph
const [batchedGraph, execute] = graph.batched();

// we invoke a new instance of users from the batchedGraph
batchedGraph.users();

// we again invoke a new instance of users from the batchedGraph, this is fine
batchedGraph.users();

const users = batchedGraph.users;
// we can do this once
users();

// by creating a new users instance using the Users factory we can keep adding things to the batch
// users2 will be part of the same batch
const users2 = Users(users);
users2();

// we execute the batch, this promise will resolve
await execute();        
```

<<<<<<< HEAD
> In addition you cannot continue using a batch after execute. Once execute has resolved the batch is done. You should create a new batch using one of the described methods to conduct another batched call.

=======
## Case where batch result returns an object that can be invoked

In the following example, the results of adding items to the list is an object with a type of **IItemAddResult** which is `{data: any, item: IItem}`. Since version v1 the expectation is that the `item` object is immediately usable to make additional queries. When this object is the result of a batched call, this was not the case so we have added additional code to reset the observers using the original base from witch the batch was created, mimicing the behavior had the **IItem** been created from that base withyout a batch involved. We use [CopyFrom](../core/behaviors.md#CopyFrom) to ensure that we maintain the references to the InternalResolve and InternalReject events through the end of this timelines lifecycle. 

```TypeScript
import { createBatch } from "@pnp/sp/batching";
import { SPDefault } from "@pnp/nodejs";
import { IList } from "@pnp/sp/lists";
import "@pnp/sp/items/list";

const sp = spfi("https://tenant.sharepoint.com/sites/dev").using(SPDefault({ /* ... */ }));

// in one part of your application you setup a list instance
const list: IList = sp.web.lists.getByTitle("MyList");

const [batchedListBehavior, execute] = createBatch(list);
// this list is now batching all its requests
list.using(batchedListBehavior);

let res: IItemAddResult[] = [];

// these will all occur within a single batch
list.items.add({ Title: `1: ${getRandomString(4)}` }).then(r => res.push(r));
list.items.add({ Title: `2: ${getRandomString(4)}` }).then(r => res.push(r));
list.items.add({ Title: `3: ${getRandomString(4)}` }).then(r => res.push(r));
list.items.add({ Title: `4: ${getRandomString(4)}` }).then(r => res.push(r));

await execute();

let newItems: IItem[] = [];

for(let i=0; i<res.length; i++){
    //This line will correctly resolve
    const newItem = await res[i].item.select("Title")<{Title: string}>();
    newItems.push(newItem);
}
```

>>>>>>> 2a9221cb
<|MERGE_RESOLUTION|>--- conflicted
+++ resolved
@@ -1,261 +1,257 @@
-# Batching
-
-Where possible batching can significantly increase application performance by combining multiple requests to the server into one. This is especially useful when first establishing state, but applies for any scenario where you need to make multiple requests before loading or based on a user action. Batching is supported within the sp and graph libraries as shown below.
-
-## SP Example
-
-```ts
-import { spfi, SPFx } from "@pnp/sp";
-import "@pnp/sp/webs";
-import "@pnp/sp/lists";
-import "@pnp/sp/batching";
-
-const sp = spfi().using(SPFx(this.context));
-
-const [batchedSP, execute] = sp.batched();
-
-let res = [];
-
-// you need to use .then syntax here as otherwise the application will stop and await the result
-batchedSP.web().then(r => res.push(r));
-
-// you need to use .then syntax here as otherwise the application will stop and await the result
-// ODATA operations such as select, filter, and expand are supported as normal
-batchedSP.web.lists.select("Title")().then(r => res.push(r));
-
-// Executes the batched calls
-await execute();
-
-// Results for all batched calls are available
-for(let i = 0; i < res.length; i++) {
-    ///Do something with the results
-}
-```
-
-### Using a batched web
-
-```ts
-import { spfi, SPFx } from "@pnp/sp";
-import "@pnp/sp/webs";
-import "@pnp/sp/lists";
-import "@pnp/sp/batching";
-
-const sp = spfi().using(SPFx(this.context));
-
-const [batchedWeb, execute] = sp.web.batched();
-
-let res = [];
-
-// you need to use .then syntax here as otherwise the application will stop and await the result
-batchedWeb().then(r => res.push(r));
-
-// you need to use .then syntax here as otherwise the application will stop and await the result
-// ODATA operations such as select, filter, and expand are supported as normal
-batchedWeb.lists.select("Title")().then(r => res.push(r));
-
-// Executes the batched calls
-await execute();
-
-// Results for all batched calls are available
-for(let i = 0; i < res.length; i++) {
-    ///Do something with the results
-}
-```
-
-> Batches must be for the same web, you cannot combine requests from multiple webs into a batch.
-
-## Graph Example
-
-```ts
-import { graphfi } from "@pnp/graph";
-import { GraphDefault } from "@pnp/nodejs";
-import "@pnp/graph/users";
-import "@pnp/graph/groups";
-import "@pnp/graph/batching";
-
-const graph = graphfi().using(GraphDefault({ /* ... */ }));
-
-const [batchedGraph, execute] = graph.batched();
-
-let res = [];
-
-// Pushes the results of these calls to an array
-// you need to use .then syntax here as otherwise the application will stop and await the result
-batchedGraph.users().then(r => res.push(r));
-
-// you need to use .then syntax here as otherwise the application will stop and await the result
-// ODATA operations such as select, filter, and expand are supported as normal
-batchedGraph.groups.select("Id")().then(r => res.push(r));
-
-// Executes the batched calls
-await execute();
-
-// Results for all batched calls are available
-for(let i=0; i<res.length; i++){
-    // Do something with the results
-}
-```
-
-## Advanced Batching
-
-For most cases the above usage should be sufficient, however you may be in a situation where you do not have convenient access to either an spfi instance or a web. Let's say for example you want to add a lot of items to a list and have an IList. You can in these cases use the createBatch function directly. We recommend as much as possible using the sp or web or graph batched method, but also provide this additional flexibility if you need it.
-
-```TypeScript
-import { createBatch } from "@pnp/sp/batching";
-import { SPDefault } from "@pnp/nodejs";
-import { IList } from "@pnp/sp/lists";
-import "@pnp/sp/items/list";
-
-const sp = spfi("https://tenant.sharepoint.com/sites/dev").using(SPDefault({ /* ... */ }));
-
-// in one part of your application you setup a list instance
-const list: IList = sp.web.lists.getByTitle("MyList");
-
-
-// in another part of your application you want to batch requests, but do not have the sp instance available, just the IList
-
-// note here the first part of the tuple is NOT the object, rather the behavior that enables batching. You must still register it with `using`.
-const [batchedListBehavior, execute] = createBatch(list);
-// this list is now batching all its requests
-list.using(batchedListBehavior);
-
-// these will all occur within a single batch
-list.items.add({ Title: `1: ${getRandomString(4)}` });
-list.items.add({ Title: `2: ${getRandomString(4)}` });
-list.items.add({ Title: `3: ${getRandomString(4)}` });
-list.items.add({ Title: `4: ${getRandomString(4)}` });
-
-await execute();
-```
-
-This is of course also possible with the graph library as shown below.
-
-```TypeScript
-import { graphfi } from "@pnp/graph";
-import { createBatch } from "@pnp/graph/batching";
-import { GraphDefault } from "@pnp/nodejs";
-import "@pnp/graph/users";
-
-const graph = graphfi().using(GraphDefault({ /* ... */ }));
-
-const users = graph.users;
-
-const [batchedBehavior, execute] = createBatch(users);
-users.using(batchedBehavior);
-
-users();
-// we can only place the 'users' instance into the batch once
-graph.users.using(batchedBehavior)();
-graph.users.using(batchedBehavior)();
-graph.users.using(batchedBehavior)();
-
-await execute();       
-```
-
-[](#reuse)
-
-## Don't reuse objects in Batching
-
-It shouldn't come up often, but you can not make multiple requests using the same instance of a queryable in a batch. Let's consider the **incorrect** example below:
-
-> The error message will be "This instance is already part of a batch. Please review the docs at https://pnp.github.io/pnpjs/concepts/batching#reuse."
-
-```TypeScript
-import { graphfi } from "@pnp/graph";
-import { createBatch } from "@pnp/graph/batching";
-import { GraphDefault } from "@pnp/nodejs";
-import "@pnp/graph/users";
-
-const graph = graphfi().using(GraphDefault({ /* ... */ }));
-
-// gain a batched instance of the graph
-const [batchedGraph, execute] = graph.batched();
-
-// we take a reference to the value returned from .users
-const users = batchedGraph.users;
-
-// we invoke it, adding it to the batch (this is a request to /users), it will succeed
-users();
-
-// we invoke it again, because this instance has already been added to the batch, this request will throw an error
-users();
-
-// we execute the batch, this promise will resolve
-await execute();        
-```
-
-To overcome this you can either start a new fluent chain or use the factory method. Starting a new fluent chain at any point will create a new instance. Please review the **corrected** sample below.
-
-```TypeScript
-import { graphfi } from "@pnp/graph";
-import { createBatch } from "@pnp/graph/batching";
-import { GraphDefault } from "@pnp/nodejs";
-import { Users } from "@pnp/graph/users";
-
-const graph = graphfi().using(GraphDefault({ /* ... */ }));
-
-// gain a batched instance of the graph
-const [batchedGraph, execute] = graph.batched();
-
-// we invoke a new instance of users from the batchedGraph
-batchedGraph.users();
-
-// we again invoke a new instance of users from the batchedGraph, this is fine
-batchedGraph.users();
-
-const users = batchedGraph.users;
-// we can do this once
-users();
-
-// by creating a new users instance using the Users factory we can keep adding things to the batch
-// users2 will be part of the same batch
-const users2 = Users(users);
-users2();
-
-// we execute the batch, this promise will resolve
-await execute();        
-```
-
-<<<<<<< HEAD
-> In addition you cannot continue using a batch after execute. Once execute has resolved the batch is done. You should create a new batch using one of the described methods to conduct another batched call.
-
-=======
-## Case where batch result returns an object that can be invoked
-
-In the following example, the results of adding items to the list is an object with a type of **IItemAddResult** which is `{data: any, item: IItem}`. Since version v1 the expectation is that the `item` object is immediately usable to make additional queries. When this object is the result of a batched call, this was not the case so we have added additional code to reset the observers using the original base from witch the batch was created, mimicing the behavior had the **IItem** been created from that base withyout a batch involved. We use [CopyFrom](../core/behaviors.md#CopyFrom) to ensure that we maintain the references to the InternalResolve and InternalReject events through the end of this timelines lifecycle. 
-
-```TypeScript
-import { createBatch } from "@pnp/sp/batching";
-import { SPDefault } from "@pnp/nodejs";
-import { IList } from "@pnp/sp/lists";
-import "@pnp/sp/items/list";
-
-const sp = spfi("https://tenant.sharepoint.com/sites/dev").using(SPDefault({ /* ... */ }));
-
-// in one part of your application you setup a list instance
-const list: IList = sp.web.lists.getByTitle("MyList");
-
-const [batchedListBehavior, execute] = createBatch(list);
-// this list is now batching all its requests
-list.using(batchedListBehavior);
-
-let res: IItemAddResult[] = [];
-
-// these will all occur within a single batch
-list.items.add({ Title: `1: ${getRandomString(4)}` }).then(r => res.push(r));
-list.items.add({ Title: `2: ${getRandomString(4)}` }).then(r => res.push(r));
-list.items.add({ Title: `3: ${getRandomString(4)}` }).then(r => res.push(r));
-list.items.add({ Title: `4: ${getRandomString(4)}` }).then(r => res.push(r));
-
-await execute();
-
-let newItems: IItem[] = [];
-
-for(let i=0; i<res.length; i++){
-    //This line will correctly resolve
-    const newItem = await res[i].item.select("Title")<{Title: string}>();
-    newItems.push(newItem);
-}
-```
-
->>>>>>> 2a9221cb
+# Batching
+
+Where possible batching can significantly increase application performance by combining multiple requests to the server into one. This is especially useful when first establishing state, but applies for any scenario where you need to make multiple requests before loading or based on a user action. Batching is supported within the sp and graph libraries as shown below.
+
+## SP Example
+
+```ts
+import { spfi, SPFx } from "@pnp/sp";
+import "@pnp/sp/webs";
+import "@pnp/sp/lists";
+import "@pnp/sp/batching";
+
+const sp = spfi().using(SPFx(this.context));
+
+const [batchedSP, execute] = sp.batched();
+
+let res = [];
+
+// you need to use .then syntax here as otherwise the application will stop and await the result
+batchedSP.web().then(r => res.push(r));
+
+// you need to use .then syntax here as otherwise the application will stop and await the result
+// ODATA operations such as select, filter, and expand are supported as normal
+batchedSP.web.lists.select("Title")().then(r => res.push(r));
+
+// Executes the batched calls
+await execute();
+
+// Results for all batched calls are available
+for(let i = 0; i < res.length; i++) {
+    ///Do something with the results
+}
+```
+
+### Using a batched web
+
+```ts
+import { spfi, SPFx } from "@pnp/sp";
+import "@pnp/sp/webs";
+import "@pnp/sp/lists";
+import "@pnp/sp/batching";
+
+const sp = spfi().using(SPFx(this.context));
+
+const [batchedWeb, execute] = sp.web.batched();
+
+let res = [];
+
+// you need to use .then syntax here as otherwise the application will stop and await the result
+batchedWeb().then(r => res.push(r));
+
+// you need to use .then syntax here as otherwise the application will stop and await the result
+// ODATA operations such as select, filter, and expand are supported as normal
+batchedWeb.lists.select("Title")().then(r => res.push(r));
+
+// Executes the batched calls
+await execute();
+
+// Results for all batched calls are available
+for(let i = 0; i < res.length; i++) {
+    ///Do something with the results
+}
+```
+
+> Batches must be for the same web, you cannot combine requests from multiple webs into a batch.
+
+## Graph Example
+
+```ts
+import { graphfi } from "@pnp/graph";
+import { GraphDefault } from "@pnp/nodejs";
+import "@pnp/graph/users";
+import "@pnp/graph/groups";
+import "@pnp/graph/batching";
+
+const graph = graphfi().using(GraphDefault({ /* ... */ }));
+
+const [batchedGraph, execute] = graph.batched();
+
+let res = [];
+
+// Pushes the results of these calls to an array
+// you need to use .then syntax here as otherwise the application will stop and await the result
+batchedGraph.users().then(r => res.push(r));
+
+// you need to use .then syntax here as otherwise the application will stop and await the result
+// ODATA operations such as select, filter, and expand are supported as normal
+batchedGraph.groups.select("Id")().then(r => res.push(r));
+
+// Executes the batched calls
+await execute();
+
+// Results for all batched calls are available
+for(let i=0; i<res.length; i++){
+    // Do something with the results
+}
+```
+
+## Advanced Batching
+
+For most cases the above usage should be sufficient, however you may be in a situation where you do not have convenient access to either an spfi instance or a web. Let's say for example you want to add a lot of items to a list and have an IList. You can in these cases use the createBatch function directly. We recommend as much as possible using the sp or web or graph batched method, but also provide this additional flexibility if you need it.
+
+```TypeScript
+import { createBatch } from "@pnp/sp/batching";
+import { SPDefault } from "@pnp/nodejs";
+import { IList } from "@pnp/sp/lists";
+import "@pnp/sp/items/list";
+
+const sp = spfi("https://tenant.sharepoint.com/sites/dev").using(SPDefault({ /* ... */ }));
+
+// in one part of your application you setup a list instance
+const list: IList = sp.web.lists.getByTitle("MyList");
+
+
+// in another part of your application you want to batch requests, but do not have the sp instance available, just the IList
+
+// note here the first part of the tuple is NOT the object, rather the behavior that enables batching. You must still register it with `using`.
+const [batchedListBehavior, execute] = createBatch(list);
+// this list is now batching all its requests
+list.using(batchedListBehavior);
+
+// these will all occur within a single batch
+list.items.add({ Title: `1: ${getRandomString(4)}` });
+list.items.add({ Title: `2: ${getRandomString(4)}` });
+list.items.add({ Title: `3: ${getRandomString(4)}` });
+list.items.add({ Title: `4: ${getRandomString(4)}` });
+
+await execute();
+```
+
+This is of course also possible with the graph library as shown below.
+
+```TypeScript
+import { graphfi } from "@pnp/graph";
+import { createBatch } from "@pnp/graph/batching";
+import { GraphDefault } from "@pnp/nodejs";
+import "@pnp/graph/users";
+
+const graph = graphfi().using(GraphDefault({ /* ... */ }));
+
+const users = graph.users;
+
+const [batchedBehavior, execute] = createBatch(users);
+users.using(batchedBehavior);
+
+users();
+// we can only place the 'users' instance into the batch once
+graph.users.using(batchedBehavior)();
+graph.users.using(batchedBehavior)();
+graph.users.using(batchedBehavior)();
+
+await execute();       
+```
+
+[](#reuse)
+
+## Don't reuse objects in Batching
+
+It shouldn't come up often, but you can not make multiple requests using the same instance of a queryable in a batch. Let's consider the **incorrect** example below:
+
+> The error message will be "This instance is already part of a batch. Please review the docs at https://pnp.github.io/pnpjs/concepts/batching#reuse."
+
+```TypeScript
+import { graphfi } from "@pnp/graph";
+import { createBatch } from "@pnp/graph/batching";
+import { GraphDefault } from "@pnp/nodejs";
+import "@pnp/graph/users";
+
+const graph = graphfi().using(GraphDefault({ /* ... */ }));
+
+// gain a batched instance of the graph
+const [batchedGraph, execute] = graph.batched();
+
+// we take a reference to the value returned from .users
+const users = batchedGraph.users;
+
+// we invoke it, adding it to the batch (this is a request to /users), it will succeed
+users();
+
+// we invoke it again, because this instance has already been added to the batch, this request will throw an error
+users();
+
+// we execute the batch, this promise will resolve
+await execute();        
+```
+
+To overcome this you can either start a new fluent chain or use the factory method. Starting a new fluent chain at any point will create a new instance. Please review the **corrected** sample below.
+
+```TypeScript
+import { graphfi } from "@pnp/graph";
+import { createBatch } from "@pnp/graph/batching";
+import { GraphDefault } from "@pnp/nodejs";
+import { Users } from "@pnp/graph/users";
+
+const graph = graphfi().using(GraphDefault({ /* ... */ }));
+
+// gain a batched instance of the graph
+const [batchedGraph, execute] = graph.batched();
+
+// we invoke a new instance of users from the batchedGraph
+batchedGraph.users();
+
+// we again invoke a new instance of users from the batchedGraph, this is fine
+batchedGraph.users();
+
+const users = batchedGraph.users;
+// we can do this once
+users();
+
+// by creating a new users instance using the Users factory we can keep adding things to the batch
+// users2 will be part of the same batch
+const users2 = Users(users);
+users2();
+
+// we execute the batch, this promise will resolve
+await execute();        
+```
+
+> In addition you cannot continue using a batch after execute. Once execute has resolved the batch is done. You should create a new batch using one of the described methods to conduct another batched call.
+
+## Case where batch result returns an object that can be invoked
+
+In the following example, the results of adding items to the list is an object with a type of **IItemAddResult** which is `{data: any, item: IItem}`. Since version v1 the expectation is that the `item` object is immediately usable to make additional queries. When this object is the result of a batched call, this was not the case so we have added additional code to reset the observers using the original base from witch the batch was created, mimicing the behavior had the **IItem** been created from that base withyout a batch involved. We use [CopyFrom](../core/behaviors.md#CopyFrom) to ensure that we maintain the references to the InternalResolve and InternalReject events through the end of this timelines lifecycle. 
+
+```TypeScript
+import { createBatch } from "@pnp/sp/batching";
+import { SPDefault } from "@pnp/nodejs";
+import { IList } from "@pnp/sp/lists";
+import "@pnp/sp/items/list";
+
+const sp = spfi("https://tenant.sharepoint.com/sites/dev").using(SPDefault({ /* ... */ }));
+
+// in one part of your application you setup a list instance
+const list: IList = sp.web.lists.getByTitle("MyList");
+
+const [batchedListBehavior, execute] = createBatch(list);
+// this list is now batching all its requests
+list.using(batchedListBehavior);
+
+let res: IItemAddResult[] = [];
+
+// these will all occur within a single batch
+list.items.add({ Title: `1: ${getRandomString(4)}` }).then(r => res.push(r));
+list.items.add({ Title: `2: ${getRandomString(4)}` }).then(r => res.push(r));
+list.items.add({ Title: `3: ${getRandomString(4)}` }).then(r => res.push(r));
+list.items.add({ Title: `4: ${getRandomString(4)}` }).then(r => res.push(r));
+
+await execute();
+
+let newItems: IItem[] = [];
+
+for(let i=0; i<res.length; i++){
+    //This line will correctly resolve
+    const newItem = await res[i].item.select("Title")<{Title: string}>();
+    newItems.push(newItem);
+}
+```