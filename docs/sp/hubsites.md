# @pnp/sp/hubsites

This module helps you with working with hub sites in your tenant.

## IHubSites

[![Invokable Banner](https://img.shields.io/badge/Invokable-informational.svg)](../concepts/invokable.md) [![Selective Imports Banner](https://img.shields.io/badge/Selective%20Imports-informational.svg)](../concepts/selective-imports.md)  

<<<<<<< HEAD
| Scenario    | Import Statement                                                  |
| ----------- | ----------------------------------------------------------------- |
| Selective   | import "@pnp/sp/hubsites"; |
| Preset: All | import { sp, HubSites, IHubSites } from "@pnp/sp/presets/all";    |

=======
>>>>>>> 52a91d78
### Get a Listing of All Hub sites

```TypeScript
import { spfi, SPFx } from "@pnp/sp";
import { IHubSiteInfo } from  "@pnp/sp/hubsites";
import "@pnp/sp/hubsites";

const sp = spfi("{tenant url}").using(SPFx(this.context));

// invoke the hub sites object
const hubsites: IHubSiteInfo[] = await sp.hubSites();

// you can also use select to only return certain fields:
const hubsites2: IHubSiteInfo[] = await sp.hubSites.select("ID", "Title", "RelatedHubSiteIds")();
```

### Get Hub site by Id

Using the getById method on the hubsites module to get a hub site by site Id (guid).

```TypeScript
import { spfi, SPFx } from "@pnp/sp";
import { IHubSiteInfo } from  "@pnp/sp/hubsites";
import "@pnp/sp/hubsites";

const sp = spfi("{tenant url}").using(SPFx(this.context));

const hubsite: IHubSiteInfo = await sp.hubSites.getById("3504348e-b2be-49fb-a2a9-2d748db64beb")();

// log hub site title to console
console.log(hubsite.Title);
```

### Get ISite instance

We provide a helper method to load the ISite instance from the HubSite

```TypeScript
import { spfi, SPFx } from "@pnp/sp";
import { ISite } from  "@pnp/sp/sites";
import "@pnp/sp/hubsites";

const sp = spfi("{tenant url}").using(SPFx(this.context));

const site: ISite = await sp.hubSites.getById("3504348e-b2be-49fb-a2a9-2d748db64beb").getSite();

const siteData = await site();

console.log(siteData.Title);
```

### Get Hub site data for a web

```TypeScript
import { spfi, SPFx } from "@pnp/sp";
import { IHubSiteWebData } from  "@pnp/sp/hubsites";
import "@pnp/sp/webs";
import "@pnp/sp/hubsites/web";

const sp = spfi("{tenant url}").using(SPFx(this.context));

const webData: Partial<IHubSiteWebData> = await sp.web.hubSiteData();

// you can also force a refresh of the hub site data
const webData2: Partial<IHubSiteWebData> = await sp.web.hubSiteData(true);
```

### syncHubSiteTheme

Allows you to apply theme updates from the parent hub site collection.

```TypeScript
import { spfi, SPFx } from "@pnp/sp";
import "@pnp/sp/webs";
import "@pnp/sp/hubsites/web";

const sp = spfi("{tenant url}").using(SPFx(this.context));

await sp.web.syncHubSiteTheme();
```

## Hub site Site Methods

You manage hub sites at the Site level.

### joinHubSite

Id of the hub site collection you want to join. If you want to disassociate the site collection from hub site, then pass the siteId as 00000000-0000-0000-0000-000000000000

```TypeScript
import { spfi, SPFx } from "@pnp/sp";
import "@pnp/sp/sites";
import "@pnp/sp/hubsites/site";

const sp = spfi("{tenant url}").using(SPFx(this.context));

// join a site to a hub site
await sp.site.joinHubSite("{parent hub site id}");

// remove a site from a hub site
await sp.site.joinHubSite("00000000-0000-0000-0000-000000000000");
```

### registerHubSite

Registers the current site collection as hub site collection

```TypeScript
import { spfi, SPFx } from "@pnp/sp";
import "@pnp/sp/sites";
import "@pnp/sp/hubsites/site";

const sp = spfi("{tenant url}").using(SPFx(this.context));

// register current site as a hub site
await sp.site.registerHubSite();
```

### unRegisterHubSite

Un-registers the current site collection as hub site collection.

```TypeScript
import { spfi, SPFx } from "@pnp/sp";
import "@pnp/sp/sites";
import "@pnp/sp/hubsites/site";

const sp = spfi("{tenant url}").using(SPFx(this.context));

// make a site no longer a hub
await sp.site.unRegisterHubSite();
```
<|MERGE_RESOLUTION|>--- conflicted
+++ resolved
@@ -1,148 +1,140 @@
-# @pnp/sp/hubsites
-
-This module helps you with working with hub sites in your tenant.
-
-## IHubSites
-
-[![Invokable Banner](https://img.shields.io/badge/Invokable-informational.svg)](../concepts/invokable.md) [![Selective Imports Banner](https://img.shields.io/badge/Selective%20Imports-informational.svg)](../concepts/selective-imports.md)  
-
-<<<<<<< HEAD
-| Scenario    | Import Statement                                                  |
-| ----------- | ----------------------------------------------------------------- |
-| Selective   | import "@pnp/sp/hubsites"; |
-| Preset: All | import { sp, HubSites, IHubSites } from "@pnp/sp/presets/all";    |
-
-=======
->>>>>>> 52a91d78
-### Get a Listing of All Hub sites
-
-```TypeScript
-import { spfi, SPFx } from "@pnp/sp";
-import { IHubSiteInfo } from  "@pnp/sp/hubsites";
-import "@pnp/sp/hubsites";
-
-const sp = spfi("{tenant url}").using(SPFx(this.context));
-
-// invoke the hub sites object
-const hubsites: IHubSiteInfo[] = await sp.hubSites();
-
-// you can also use select to only return certain fields:
-const hubsites2: IHubSiteInfo[] = await sp.hubSites.select("ID", "Title", "RelatedHubSiteIds")();
-```
-
-### Get Hub site by Id
-
-Using the getById method on the hubsites module to get a hub site by site Id (guid).
-
-```TypeScript
-import { spfi, SPFx } from "@pnp/sp";
-import { IHubSiteInfo } from  "@pnp/sp/hubsites";
-import "@pnp/sp/hubsites";
-
-const sp = spfi("{tenant url}").using(SPFx(this.context));
-
-const hubsite: IHubSiteInfo = await sp.hubSites.getById("3504348e-b2be-49fb-a2a9-2d748db64beb")();
-
-// log hub site title to console
-console.log(hubsite.Title);
-```
-
-### Get ISite instance
-
-We provide a helper method to load the ISite instance from the HubSite
-
-```TypeScript
-import { spfi, SPFx } from "@pnp/sp";
-import { ISite } from  "@pnp/sp/sites";
-import "@pnp/sp/hubsites";
-
-const sp = spfi("{tenant url}").using(SPFx(this.context));
-
-const site: ISite = await sp.hubSites.getById("3504348e-b2be-49fb-a2a9-2d748db64beb").getSite();
-
-const siteData = await site();
-
-console.log(siteData.Title);
-```
-
-### Get Hub site data for a web
-
-```TypeScript
-import { spfi, SPFx } from "@pnp/sp";
-import { IHubSiteWebData } from  "@pnp/sp/hubsites";
-import "@pnp/sp/webs";
-import "@pnp/sp/hubsites/web";
-
-const sp = spfi("{tenant url}").using(SPFx(this.context));
-
-const webData: Partial<IHubSiteWebData> = await sp.web.hubSiteData();
-
-// you can also force a refresh of the hub site data
-const webData2: Partial<IHubSiteWebData> = await sp.web.hubSiteData(true);
-```
-
-### syncHubSiteTheme
-
-Allows you to apply theme updates from the parent hub site collection.
-
-```TypeScript
-import { spfi, SPFx } from "@pnp/sp";
-import "@pnp/sp/webs";
-import "@pnp/sp/hubsites/web";
-
-const sp = spfi("{tenant url}").using(SPFx(this.context));
-
-await sp.web.syncHubSiteTheme();
-```
-
-## Hub site Site Methods
-
-You manage hub sites at the Site level.
-
-### joinHubSite
-
-Id of the hub site collection you want to join. If you want to disassociate the site collection from hub site, then pass the siteId as 00000000-0000-0000-0000-000000000000
-
-```TypeScript
-import { spfi, SPFx } from "@pnp/sp";
-import "@pnp/sp/sites";
-import "@pnp/sp/hubsites/site";
-
-const sp = spfi("{tenant url}").using(SPFx(this.context));
-
-// join a site to a hub site
-await sp.site.joinHubSite("{parent hub site id}");
-
-// remove a site from a hub site
-await sp.site.joinHubSite("00000000-0000-0000-0000-000000000000");
-```
-
-### registerHubSite
-
-Registers the current site collection as hub site collection
-
-```TypeScript
-import { spfi, SPFx } from "@pnp/sp";
-import "@pnp/sp/sites";
-import "@pnp/sp/hubsites/site";
-
-const sp = spfi("{tenant url}").using(SPFx(this.context));
-
-// register current site as a hub site
-await sp.site.registerHubSite();
-```
-
-### unRegisterHubSite
-
-Un-registers the current site collection as hub site collection.
-
-```TypeScript
-import { spfi, SPFx } from "@pnp/sp";
-import "@pnp/sp/sites";
-import "@pnp/sp/hubsites/site";
-
-const sp = spfi("{tenant url}").using(SPFx(this.context));
-
-// make a site no longer a hub
-await sp.site.unRegisterHubSite();
-```
+# @pnp/sp/hubsites
+
+This module helps you with working with hub sites in your tenant.
+
+## IHubSites
+
+[![Invokable Banner](https://img.shields.io/badge/Invokable-informational.svg)](../concepts/invokable.md) [![Selective Imports Banner](https://img.shields.io/badge/Selective%20Imports-informational.svg)](../concepts/selective-imports.md)  
+
+### Get a Listing of All Hub sites
+
+```TypeScript
+import { spfi, SPFx } from "@pnp/sp";
+import { IHubSiteInfo } from  "@pnp/sp/hubsites";
+import "@pnp/sp/hubsites";
+
+const sp = spfi("{tenant url}").using(SPFx(this.context));
+
+// invoke the hub sites object
+const hubsites: IHubSiteInfo[] = await sp.hubSites();
+
+// you can also use select to only return certain fields:
+const hubsites2: IHubSiteInfo[] = await sp.hubSites.select("ID", "Title", "RelatedHubSiteIds")();
+```
+
+### Get Hub site by Id
+
+Using the getById method on the hubsites module to get a hub site by site Id (guid).
+
+```TypeScript
+import { spfi, SPFx } from "@pnp/sp";
+import { IHubSiteInfo } from  "@pnp/sp/hubsites";
+import "@pnp/sp/hubsites";
+
+const sp = spfi("{tenant url}").using(SPFx(this.context));
+
+const hubsite: IHubSiteInfo = await sp.hubSites.getById("3504348e-b2be-49fb-a2a9-2d748db64beb")();
+
+// log hub site title to console
+console.log(hubsite.Title);
+```
+
+### Get ISite instance
+
+We provide a helper method to load the ISite instance from the HubSite
+
+```TypeScript
+import { spfi, SPFx } from "@pnp/sp";
+import { ISite } from  "@pnp/sp/sites";
+import "@pnp/sp/hubsites";
+
+const sp = spfi("{tenant url}").using(SPFx(this.context));
+
+const site: ISite = await sp.hubSites.getById("3504348e-b2be-49fb-a2a9-2d748db64beb").getSite();
+
+const siteData = await site();
+
+console.log(siteData.Title);
+```
+
+### Get Hub site data for a web
+
+```TypeScript
+import { spfi, SPFx } from "@pnp/sp";
+import { IHubSiteWebData } from  "@pnp/sp/hubsites";
+import "@pnp/sp/webs";
+import "@pnp/sp/hubsites/web";
+
+const sp = spfi("{tenant url}").using(SPFx(this.context));
+
+const webData: Partial<IHubSiteWebData> = await sp.web.hubSiteData();
+
+// you can also force a refresh of the hub site data
+const webData2: Partial<IHubSiteWebData> = await sp.web.hubSiteData(true);
+```
+
+### syncHubSiteTheme
+
+Allows you to apply theme updates from the parent hub site collection.
+
+```TypeScript
+import { spfi, SPFx } from "@pnp/sp";
+import "@pnp/sp/webs";
+import "@pnp/sp/hubsites/web";
+
+const sp = spfi("{tenant url}").using(SPFx(this.context));
+
+await sp.web.syncHubSiteTheme();
+```
+
+## Hub site Site Methods
+
+You manage hub sites at the Site level.
+
+### joinHubSite
+
+Id of the hub site collection you want to join. If you want to disassociate the site collection from hub site, then pass the siteId as 00000000-0000-0000-0000-000000000000
+
+```TypeScript
+import { spfi, SPFx } from "@pnp/sp";
+import "@pnp/sp/sites";
+import "@pnp/sp/hubsites/site";
+
+const sp = spfi("{tenant url}").using(SPFx(this.context));
+
+// join a site to a hub site
+await sp.site.joinHubSite("{parent hub site id}");
+
+// remove a site from a hub site
+await sp.site.joinHubSite("00000000-0000-0000-0000-000000000000");
+```
+
+### registerHubSite
+
+Registers the current site collection as hub site collection
+
+```TypeScript
+import { spfi, SPFx } from "@pnp/sp";
+import "@pnp/sp/sites";
+import "@pnp/sp/hubsites/site";
+
+const sp = spfi("{tenant url}").using(SPFx(this.context));
+
+// register current site as a hub site
+await sp.site.registerHubSite();
+```
+
+### unRegisterHubSite
+
+Un-registers the current site collection as hub site collection.
+
+```TypeScript
+import { spfi, SPFx } from "@pnp/sp";
+import "@pnp/sp/sites";
+import "@pnp/sp/hubsites/site";
+
+const sp = spfi("{tenant url}").using(SPFx(this.context));
+
+// make a site no longer a hub
+await sp.site.unRegisterHubSite();
+```