# @pnp/sp/forms

Forms in SharePoint are the Display, New, and Edit forms associated with a list.

## IForms

[![Invokable Banner](https://img.shields.io/badge/Invokable-informational.svg)](../concepts/invokable.md) [![Selective Imports Banner](https://img.shields.io/badge/Selective%20Imports-informational.svg)](../concepts/selective-imports.md)  

<<<<<<< HEAD
|Scenario|Import Statement|
|--|--|
|Selective 1|import { Webs, IWebs } from "@pnp/sp/webs"; <br />
import "@pnp/sp/forms";<br/>
import "@pnp/sp/lists";

=======
>>>>>>> 52a91d78
### Get Form by Id

Gets a form from the collection by id (guid). Note that the library will handle a guid formatted with curly braces (i.e. '{03b05ff4-d95d-45ed-841d-3855f77a2483}') as well as without curly braces (i.e. '03b05ff4-d95d-45ed-841d-3855f77a2483'). The Id parameter is also case insensitive.

```TypeScript
import { spfi, SPFx } from "@pnp/sp";
import "@pnp/sp/forms";
import "@pnp/sp/lists";

const sp = spfi("{tenant url}").using(SPFx(this.context));

// get the field by Id for web
const form = sp.web.lists.getByTitle("Documents").forms.getById("{c4486774-f1e2-4804-96f3-91edf3e22a19}")();
```<|MERGE_RESOLUTION|>--- conflicted
+++ resolved
@@ -6,15 +6,6 @@
 
 [![Invokable Banner](https://img.shields.io/badge/Invokable-informational.svg)](../concepts/invokable.md) [![Selective Imports Banner](https://img.shields.io/badge/Selective%20Imports-informational.svg)](../concepts/selective-imports.md)  
 
-<<<<<<< HEAD
-|Scenario|Import Statement|
-|--|--|
-|Selective 1|import { Webs, IWebs } from "@pnp/sp/webs"; <br />
-import "@pnp/sp/forms";<br/>
-import "@pnp/sp/lists";
-
-=======
->>>>>>> 52a91d78
 ### Get Form by Id
 
 Gets a form from the collection by id (guid). Note that the library will handle a guid formatted with curly braces (i.e. '{03b05ff4-d95d-45ed-841d-3855f77a2483}') as well as without curly braces (i.e. '03b05ff4-d95d-45ed-841d-3855f77a2483'). The Id parameter is also case insensitive.
