# @pnp/graph/teams

The ability to manage Team is a capability introduced in the 1.2.7 of @pnp/graph. Through the methods described
you can add, update and delete items in Teams.

More information can be found in the official Graph documentation:

- [Teams Resource Type](https://docs.microsoft.com/en-us/graph/api/resources/team?view=graph-rest-1.0)
- [Joined Teams Resource Type](https://docs.microsoft.com/en-us/graph/api/user-list-joinedteams?view=graph-rest-1.0)

## Teams

### Teams the user is a member of

```TypeScript
import { graphfi } from "@pnp/graph";
import "@pnp/graph/users";
import "@pnp/graph/teams";

const graph = graphfi(...);

const joinedTeams = await graph.users.getById('99dc1039-eb80-43b1-a09e-250d50a80b26').joinedTeams();

const myJoinedTeams = await graph.me.joinedTeams();

```

### Get Teams by Id

Using the teams.getById() you can get a specific Team.

```TypeScript
import { graphfi } from "@pnp/graph";
import "@pnp/graph/teams";

const graph = graphfi(...);

const team = await graph.teams.getById('3531f3fb-f9ee-4f43-982a-6c90d8226528')();
```

### Create new Team/Group - Method #1

The first way to create a new Team and corresponding Group is to first create the group and then create the team.
Follow the example in Groups to create the group and get the GroupID. Then make a call to create the team from the group.

### Create a Team via a specific group

Here we get the group via id and use `createTeam`

```TypeScript
import { graphfi } from "@pnp/graph";
import "@pnp/graph/teams";
import "@pnp/graph/groups";

const graph = graphfi(...);

const createdTeam = await graph.groups.getById('679c8ff4-f07d-40de-b02b-60ec332472dd').createTeam({
"memberSettings": {
    "allowCreateUpdateChannels": true
},
"messagingSettings": {
        "allowUserEditMessages": true,
"allowUserDeleteMessages": true
},
"funSettings": {
    "allowGiphy": true,
    "giphyContentRating": "strict"
}});
```

### Create new Team/Group - Method #2

The second way to create a new Team and corresponding Group is to do so in one call. This can be done by using the createTeam method.

```TypeScript
import { graphfi } from "@pnp/graph";
import "@pnp/graph/teams";

const graph = graphfi(...);

const team = {
        "template@odata.bind": "https://graph.microsoft.com/v1.0/teamsTemplates('standard')",
        "displayName": "PnPJS Test Team",
        "description": "PnPJS Test Team’s Description",
        "members": [
            {
                "@odata.type": "#microsoft.graph.aadUserConversationMember",
                "roles": ["owner"],
                "user@odata.bind": "https://graph.microsoft.com/v1.0/users('{owners user id}')",
            },
        ],
    };

const createdTeam: ITeamCreateResultAsync = await graph.teams.create(team);
//To check the status of the team creation, call getOperationById for the newly created team.
const createdTeamStatus = await graph.teams.getById(createdTeam.teamId).getOperationById(createdTeam.operationId);
```

### Clone a Team

```TypeScript
import { graphfi } from "@pnp/graph";
import "@pnp/graph/teams";

const graph = graphfi(...);

const clonedTeam = await graph.teams.getById('3531f3fb-f9ee-4f43-982a-6c90d8226528').cloneTeam(
'Cloned','description','apps,tabs,settings,channels,members','public');

```

### Get Teams Async Operation

```TypeScript
import { graphfi } from "@pnp/graph";
import "@pnp/graph/teams";

const graph = graphfi(...);

const clonedTeam = await graph.teams.getById('3531f3fb-f9ee-4f43-982a-6c90d8226528').cloneTeam(
'Cloned','description','apps,tabs,settings,channels,members','public');
const clonedTeamStatus = await graph.teams.getById(clonedTeam.teamId).getOperationById(clonedTeam.operationId);
```

### Archive a Team

```TypeScript
import { graphfi } from "@pnp/graph";
import "@pnp/graph/teams";

const graph = graphfi(...);

const archived = await graph.teams.getById('3531f3fb-f9ee-4f43-982a-6c90d8226528').archive();
```

### Unarchive a Team

```TypeScript
import { graphfi } from "@pnp/graph";
import "@pnp/graph/teams";

const graph = graphfi(...);

const archived = await graph.teams.getById('3531f3fb-f9ee-4f43-982a-6c90d8226528').unarchive();
```

### Get all channels of a Team

```TypeScript
import { graphfi } from "@pnp/graph";
import "@pnp/graph/teams";

const graph = graphfi(...);

const channels = await graph.teams.getById('3531f3fb-f9ee-4f43-982a-6c90d8226528').channels();
```

### Get primary channel

Using the teams.getById() you can get a specific Team.

```TypeScript
import { graphfi } from "@pnp/graph";
import "@pnp/graph/teams";

const graph = graphfi(...);
const channel = await graph.teams.getById('3531f3fb-f9ee-4f43-982a-6c90d8226528').primaryChannel();
```

### Get channel by Id

```TypeScript
import { graphfi } from "@pnp/graph";
import "@pnp/graph/teams";

const graph = graphfi(...);

const channel = await graph.teams.getById('3531f3fb-f9ee-4f43-982a-6c90d8226528').channels.getById('19:65723d632b384ca89c81115c281428a3@thread.skype')();

```

### Create a new Channel

```TypeScript
import { graphfi } from "@pnp/graph";

const graph = graphfi(...);

const newChannel = await graph.teams.getById('3531f3fb-f9ee-4f43-982a-6c90d8226528').channels.create('New Channel', 'Description');

```

### List Messages

```TypeScript
import { graphfi } from "@pnp/graph";
import "@pnp/graph/teams";

const graph = graphfi(...);

const chatMessages = await graph.teams.getById('3531fzfb-f9ee-4f43-982a-6c90d8226528').channels.getById('19:65723d632b384xa89c81115c281428a3@thread.skype').messages();
```

### Add chat message to Channel

```TypeScript
import { graphfi } from "@pnp/graph";
import "@pnp/graph/teams";
import { ChatMessage } from "@microsoft/microsoft-graph-types";

const graph = graphfi(...);

const message = {
      "body": {
        "content": "Hello World"
      }
    }
const chatMessage: ChatMessage = await graph.teams.getById('3531fzfb-f9ee-4f43-982a-6c90d8226528').channels.getById('19:65723d632b384xa89c81115c281428a3@thread.skype').messages.add(message);
```

### Get installed Apps

```TypeScript
import { graphfi } from "@pnp/graph";
import "@pnp/graph/teams";

const graph = graphfi(...);

const installedApps = await graph.teams.getById('3531f3fb-f9ee-4f43-982a-6c90d8226528').installedApps();

```

### Add an App

```TypeScript
import { graphfi } from "@pnp/graph";
import "@pnp/graph/teams";

const graph = graphfi(...);

const addedApp = await graph.teams.getById('3531f3fb-f9ee-4f43-982a-6c90d8226528').installedApps.add('https://graph.microsoft.com/v1.0/appCatalogs/teamsApps/12345678-9abc-def0-123456789a');

```

### Remove an App

```TypeScript
import { graphfi } from "@pnp/graph";
import "@pnp/graph/teams";

const graph = graphfi(...);

const removedApp = await graph.teams.getById('3531f3fb-f9ee-4f43-982a-6c90d8226528').installedApps.delete();

```

### Get Tabs from a Channel

```TypeScript
import { graphfi } from "@pnp/graph";
import "@pnp/graph/teams";

const graph = graphfi(...);

const tabs = await graph.teams.getById('3531f3fb-f9ee-4f43-982a-6c90d8226528').
channels.getById('19:65723d632b384ca89c81115c281428a3@thread.skype').tabs();

```

### Get Tab by Id

```TypeScript
import { graphfi } from "@pnp/graph";
import "@pnp/graph/teams";

const graph = graphfi(...);

const tab = await graph.teams.getById('3531f3fb-f9ee-4f43-982a-6c90d8226528').
channels.getById('19:65723d632b384ca89c81115c281428a3@thread.skype').tabs.getById('Id')();

```

<<<<<<< HEAD
### Add a new Tab to Channel
=======
## Add a new Tab to Channel
>>>>>>> 2cacb702

```TypeScript
import { graphfi } from "@pnp/graph";
import "@pnp/graph/teams";

const graph = graphfi(...);

const newTab = await graph.teams.getById('3531f3fb-f9ee-4f43-982a-6c90d8226528').
channels.getById('19:65723d632b384ca89c81115c281428a3@thread.skype').tabs.add('Tab','https://graph.microsoft.com/v1.0/appCatalogs/teamsApps/12345678-9abc-def0-123456789a',<TabsConfiguration>{});

```

<<<<<<< HEAD
### Update a Tab
=======
## Update a Tab
>>>>>>> 2cacb702

```TypeScript
import { graphfi } from "@pnp/graph";
import "@pnp/graph/teams";

const graph = graphfi(...);

const tab = await graph.teams.getById('3531f3fb-f9ee-4f43-982a-6c90d8226528').
channels.getById('19:65723d632b384ca89c81115c281428a3@thread.skype').tabs.getById('Id').update({
    displayName: "New tab name"
});

```

<<<<<<< HEAD
### Remove a Tab from channel
=======
## Remove a Tab from channel
>>>>>>> 2cacb702

```TypeScript
import { graphfi } from "@pnp/graph";
import "@pnp/graph/teams";

const graph = graphfi(...);

const tab = await graph.teams.getById('3531f3fb-f9ee-4f43-982a-6c90d8226528').
channels.getById('19:65723d632b384ca89c81115c281428a3@thread.skype').tabs.getById('Id').delete();

```

<<<<<<< HEAD
### Team Membership
=======
## Team Membership
>>>>>>> 2cacb702

Get the members and/or owners of a group.

See [Groups](./groups.md)


## Users


### Get installed Apps

```TypeScript
import { graphfi } from "@pnp/graph";
import "@pnp/graph/teams";

const graph = graphfi(...);

const installedApps = await graph.me.installedApps();
const installedAppsForUsers = await graph.users('user@contoso.com').installedApps();

```
### Get an App

```TypeScript
import { graphfi } from "@pnp/graph";
import "@pnp/graph/users";
import "@pnp/graph/teams";

const graph = graphfi(...);

const addedApp = await graph.me.installedApps.getById('NWI2NDk4MzQtNzQxMi00Y2NlLTllNjktMTc2ZTk1YTM5NGY1IyNhNmI2MzM2NS0zMWE0LTRmNDMtOTJlYy03MTBiNzE1NTdhZjk')();

```

### Add an App

```TypeScript
import { graphfi } from "@pnp/graph";
import "@pnp/graph/users";
import "@pnp/graph/teams";

const graph = graphfi(...);

const addedApp = await graph.me.installedApps.add('https://graph.microsoft.com/v1.0/appCatalogs/teamsApps/12345678-9abc-def0-123456789a');

```

### Remove an App

```TypeScript
import { graphfi } from "@pnp/graph";
import "@pnp/graph/users";
import "@pnp/graph/teams";

const graph = graphfi(...);

const removedApp = await graph.me.installedApps.getById('NWI2NDk4MzQtNzQxMi00Y2NlLTllNjktMTc2ZTk1YTM5NGY1IyNhNmI2MzM2NS0zMWE0LTRmNDMtOTJlYy03MTBiNzE1NTdhZjk').delete();

```<|MERGE_RESOLUTION|>--- conflicted
+++ resolved
@@ -280,11 +280,7 @@
 
 ```
 
-<<<<<<< HEAD
-### Add a new Tab to Channel
-=======
 ## Add a new Tab to Channel
->>>>>>> 2cacb702
 
 ```TypeScript
 import { graphfi } from "@pnp/graph";
@@ -297,11 +293,7 @@
 
 ```
 
-<<<<<<< HEAD
-### Update a Tab
-=======
 ## Update a Tab
->>>>>>> 2cacb702
 
 ```TypeScript
 import { graphfi } from "@pnp/graph";
@@ -316,11 +308,7 @@
 
 ```
 
-<<<<<<< HEAD
-### Remove a Tab from channel
-=======
 ## Remove a Tab from channel
->>>>>>> 2cacb702
 
 ```TypeScript
 import { graphfi } from "@pnp/graph";
@@ -333,11 +321,7 @@
 
 ```
 
-<<<<<<< HEAD
-### Team Membership
-=======
 ## Team Membership
->>>>>>> 2cacb702
 
 Get the members and/or owners of a group.
 
