<<<<<<< HEAD
name: 🏗 Enhancement
description: Suggest an enhancement
labels: ["type: enhancement", "status: investigate"]

body:
- type: markdown
  attributes:
    value: |
      This issue type is for suggesting or discussing enhancements to the library.

      - Follow our guidance on [How To Create Good Issues](https://github.dev/juliemturner/pnpjs/wiki/How-to-Create-Good-Issues).
      - Remember to include sufficient details and context.
      - If you have multiple questions, suggestions, or bugs, please submit them in separate issues.
- type: dropdown
  attributes:
    label: Target environment
    options:
      - All
      - SharePoint Framework
      - NodeJS
      - Browser App (Hosted external to Microsoft 365 platform)
      - other (enter in the "Additional environment details" area below)
  validations:
    required: false
- type: textarea
  attributes:
    label: Additional environment details
    description: Please describe the environment you're working in and how you're authenticating.
    placeholder: |
      I'm using NodeJS and certificate based MSAL for authentication.
- type: textarea
  attributes:
    label: Enhancement Idea
    description: Please included details to describe your situation, code fenced example code OR a link to a code snippet using GitHub or CodePen or the like to show how your code is structured and get you the right help more quickly.
    placeholder: |
      I'm struggling to get a list item. Here is the code I'm running. Can anyone help me figure out what's wrong?
      
      ```TypeScript
      import { spfi } from "@pnp/sp";
      import "@pnp/sp/webs";
      import "@pnp/sp/lists";
      import "@pnp/sp/items";

      const sp = spfi(...);

      // get all the items from a list
      const items: any[] = await sp.web.lists.getByTitle("My List").items();
      console.log(items);
      ```

body:
- type: markdown
  attributes:
    value: |
      This issue type is for suggesting or discussing enhancements to the library.

      - Follow our guidance on [How To Create Good Issues](https://github.dev/juliemturner/pnpjs/wiki/How-to-Create-Good-Issues).
      - Remember to include sufficient details and context.
      - If you have multiple questions, suggestions, or bugs, please submit them in separate issues.
- type: dropdown
  attributes:
    label: Target environment
    options:
      - All
      - SharePoint Framework
      - NodeJS
      - Browser App (Hosted external to Microsoft 365 platform)
      - other (enter in the "Additional environment details" area below)
  validations:
    required: false
- type: textarea
  attributes:
    label: Additional environment details
    description: Please describe the environment you're working in and how you're authenticating.
    placeholder: |
      I'm using NodeJS and certificate based MSAL for authentication.
- type: textarea
  attributes:
    label: Enhancement Idea
    description: Please included details to describe your situation, code fenced example code OR a link to a code snippet using GitHub or CodePen or the like to show how your code is structured and get you the right help more quickly.
    placeholder: |
      I'm struggling to get a list item. Here is the code I'm running. Can anyone help me figure out what's wrong?
      
      ```TypeScript
      import { spfi } from "@pnp/sp";
      import "@pnp/sp/webs";
      import "@pnp/sp/lists";
      import "@pnp/sp/items";

      const sp = spfi(...);

      // get all the items from a list
      const items: any[] = await sp.web.lists.getByTitle("My List").items();
      console.log(items);
      ```
=======
name: 🏗 Enhancement
description: Suggest an enhancement
labels: ["type: enhancement", "status: investigate"]

body:
- type: markdown
  attributes:
    value: |
      This issue type is for suggesting or discussing enhancements to the library.

      - Follow our guidance on [How To Create Good Issues](https://github.dev/juliemturner/pnpjs/wiki/How-to-Create-Good-Issues).
      - Remember to include sufficient details and context.
      - If you have multiple questions, suggestions, or bugs, please submit them in separate issues.
- type: dropdown
  attributes:
    label: Target environment
    options:
      - All
      - SharePoint Framework
      - NodeJS
      - Browser App (Hosted external to Microsoft 365 platform)
      - other (enter in the "Additional environment details" area below)
  validations:
    required: false
- type: textarea
  attributes:
    label: Additional environment details
    description: Please describe the environment you're working in and how you're authenticating.
    placeholder: |
      I'm using NodeJS and certificate based MSAL for authentication.
- type: textarea
  attributes:
    label: Enhancement Idea
    description: Please included details to describe your situation, code fenced example code OR a link to a code snippet using GitHub or CodePen or the like to show how your code is structured and get you the right help more quickly.
    placeholder: |
      I'm struggling to get a list item. Here is the code I'm running. Can anyone help me figure out what's wrong?
      
      ```TypeScript
      import { spfi } from "@pnp/sp";
      import "@pnp/sp/webs";
      import "@pnp/sp/lists";
      import "@pnp/sp/items";

      const sp = spfi(...);

      // get all the items from a list
      const items: any[] = await sp.web.lists.getByTitle("My List").items();
      console.log(items);
      ```
>>>>>>> 2cacb702
<|MERGE_RESOLUTION|>--- conflicted
+++ resolved
@@ -1,147 +1,49 @@
-<<<<<<< HEAD
-name: 🏗 Enhancement
-description: Suggest an enhancement
-labels: ["type: enhancement", "status: investigate"]
-
-body:
-- type: markdown
-  attributes:
-    value: |
-      This issue type is for suggesting or discussing enhancements to the library.
-
-      - Follow our guidance on [How To Create Good Issues](https://github.dev/juliemturner/pnpjs/wiki/How-to-Create-Good-Issues).
-      - Remember to include sufficient details and context.
-      - If you have multiple questions, suggestions, or bugs, please submit them in separate issues.
-- type: dropdown
-  attributes:
-    label: Target environment
-    options:
-      - All
-      - SharePoint Framework
-      - NodeJS
-      - Browser App (Hosted external to Microsoft 365 platform)
-      - other (enter in the "Additional environment details" area below)
-  validations:
-    required: false
-- type: textarea
-  attributes:
-    label: Additional environment details
-    description: Please describe the environment you're working in and how you're authenticating.
-    placeholder: |
-      I'm using NodeJS and certificate based MSAL for authentication.
-- type: textarea
-  attributes:
-    label: Enhancement Idea
-    description: Please included details to describe your situation, code fenced example code OR a link to a code snippet using GitHub or CodePen or the like to show how your code is structured and get you the right help more quickly.
-    placeholder: |
-      I'm struggling to get a list item. Here is the code I'm running. Can anyone help me figure out what's wrong?
-      
-      ```TypeScript
-      import { spfi } from "@pnp/sp";
-      import "@pnp/sp/webs";
-      import "@pnp/sp/lists";
-      import "@pnp/sp/items";
-
-      const sp = spfi(...);
-
-      // get all the items from a list
-      const items: any[] = await sp.web.lists.getByTitle("My List").items();
-      console.log(items);
-      ```
-
-body:
-- type: markdown
-  attributes:
-    value: |
-      This issue type is for suggesting or discussing enhancements to the library.
-
-      - Follow our guidance on [How To Create Good Issues](https://github.dev/juliemturner/pnpjs/wiki/How-to-Create-Good-Issues).
-      - Remember to include sufficient details and context.
-      - If you have multiple questions, suggestions, or bugs, please submit them in separate issues.
-- type: dropdown
-  attributes:
-    label: Target environment
-    options:
-      - All
-      - SharePoint Framework
-      - NodeJS
-      - Browser App (Hosted external to Microsoft 365 platform)
-      - other (enter in the "Additional environment details" area below)
-  validations:
-    required: false
-- type: textarea
-  attributes:
-    label: Additional environment details
-    description: Please describe the environment you're working in and how you're authenticating.
-    placeholder: |
-      I'm using NodeJS and certificate based MSAL for authentication.
-- type: textarea
-  attributes:
-    label: Enhancement Idea
-    description: Please included details to describe your situation, code fenced example code OR a link to a code snippet using GitHub or CodePen or the like to show how your code is structured and get you the right help more quickly.
-    placeholder: |
-      I'm struggling to get a list item. Here is the code I'm running. Can anyone help me figure out what's wrong?
-      
-      ```TypeScript
-      import { spfi } from "@pnp/sp";
-      import "@pnp/sp/webs";
-      import "@pnp/sp/lists";
-      import "@pnp/sp/items";
-
-      const sp = spfi(...);
-
-      // get all the items from a list
-      const items: any[] = await sp.web.lists.getByTitle("My List").items();
-      console.log(items);
-      ```
-=======
-name: 🏗 Enhancement
-description: Suggest an enhancement
-labels: ["type: enhancement", "status: investigate"]
-
-body:
-- type: markdown
-  attributes:
-    value: |
-      This issue type is for suggesting or discussing enhancements to the library.
-
-      - Follow our guidance on [How To Create Good Issues](https://github.dev/juliemturner/pnpjs/wiki/How-to-Create-Good-Issues).
-      - Remember to include sufficient details and context.
-      - If you have multiple questions, suggestions, or bugs, please submit them in separate issues.
-- type: dropdown
-  attributes:
-    label: Target environment
-    options:
-      - All
-      - SharePoint Framework
-      - NodeJS
-      - Browser App (Hosted external to Microsoft 365 platform)
-      - other (enter in the "Additional environment details" area below)
-  validations:
-    required: false
-- type: textarea
-  attributes:
-    label: Additional environment details
-    description: Please describe the environment you're working in and how you're authenticating.
-    placeholder: |
-      I'm using NodeJS and certificate based MSAL for authentication.
-- type: textarea
-  attributes:
-    label: Enhancement Idea
-    description: Please included details to describe your situation, code fenced example code OR a link to a code snippet using GitHub or CodePen or the like to show how your code is structured and get you the right help more quickly.
-    placeholder: |
-      I'm struggling to get a list item. Here is the code I'm running. Can anyone help me figure out what's wrong?
-      
-      ```TypeScript
-      import { spfi } from "@pnp/sp";
-      import "@pnp/sp/webs";
-      import "@pnp/sp/lists";
-      import "@pnp/sp/items";
-
-      const sp = spfi(...);
-
-      // get all the items from a list
-      const items: any[] = await sp.web.lists.getByTitle("My List").items();
-      console.log(items);
-      ```
->>>>>>> 2cacb702
+name: 🏗 Enhancement
+description: Suggest an enhancement
+labels: ["type: enhancement", "status: investigate"]
+
+body:
+- type: markdown
+  attributes:
+    value: |
+      This issue type is for suggesting or discussing enhancements to the library.
+
+      - Follow our guidance on [How To Create Good Issues](https://github.dev/juliemturner/pnpjs/wiki/How-to-Create-Good-Issues).
+      - Remember to include sufficient details and context.
+      - If you have multiple questions, suggestions, or bugs, please submit them in separate issues.
+- type: dropdown
+  attributes:
+    label: Target environment
+    options:
+      - All
+      - SharePoint Framework
+      - NodeJS
+      - Browser App (Hosted external to Microsoft 365 platform)
+      - other (enter in the "Additional environment details" area below)
+  validations:
+    required: false
+- type: textarea
+  attributes:
+    label: Additional environment details
+    description: Please describe the environment you're working in and how you're authenticating.
+    placeholder: |
+      I'm using NodeJS and certificate based MSAL for authentication.
+- type: textarea
+  attributes:
+    label: Enhancement Idea
+    description: Please included details to describe your situation, code fenced example code OR a link to a code snippet using GitHub or CodePen or the like to show how your code is structured and get you the right help more quickly.
+    placeholder: |
+      I'm struggling to get a list item. Here is the code I'm running. Can anyone help me figure out what's wrong?
+      
+      ```TypeScript
+      import { spfi } from "@pnp/sp";
+      import "@pnp/sp/webs";
+      import "@pnp/sp/lists";
+      import "@pnp/sp/items";
+
+      const sp = spfi(...);
+
+      // get all the items from a list
+      const items: any[] = await sp.web.lists.getByTitle("My List").items();
+      console.log(items);
+      ```