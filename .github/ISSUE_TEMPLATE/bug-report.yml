<<<<<<< HEAD
name: 🐞 Bug or Error Report
description: Submit a bug or error report.
labels: ["type: someting isn't working", "status: investigate"]

body:
- type: markdown
  attributes:
    value: |
      This issue type is for submitting bugs or errors you believe you have found with the PnPjs library. If your submission references permission errors or 5xx status code responses, this is almost certainly not a bug with PnPjs but rather and issue with your configuration, please refer to other support options listed on the [new issue chooser page](https://github.dev/juliemturner/pnpjs/issues/new/choose). Please provide as much information as possible so we can best address your submission. Thanks!

      - Follow our guidance on [How To Create Good Issues](https://github.dev/juliemturner/pnpjs/wiki/How-to-Create-Good-Issues).
      - Remember to include sufficient details and context.
      - If you have multiple questions, suggestions, or bugs, please submit them in separate issues.
- type: dropdown
  attributes:
    label: Major Version
    options:
      - 4.x
      - 3.x
      - 2.x (No longer supported)
      - 1.x (No longer supported)
    default: 1
  validations:
    required: true
- type: input
  id: minorver
  attributes:
    label: Minor Version Number
    description: Include the minor and patch version numbers, e.g. for 4.1.0 
    placeholder: '1.0'
  validations:
    required: true
- type: dropdown
  attributes:
    label: Target environment
    options:
      - All
      - SharePoint Framework
      - NodeJS
      - Browser App (Hosted external to Microsoft 365 platform)
      - other (enter in the "Additional environment details" area below)
  validations:
    required: true
- type: textarea
  attributes:
    label: Additional environment details
    description: Please describe the environment you're working in and how you're authenticating.
    placeholder: |
      I'm using NodeJS and certificate based MSAL for authentication.
  validations:
    required: true    
- type: textarea
  attributes:
    label: Expected or Desired Behavior
    description: Describe what you are trying to accomplish.
    placeholder: |
      I'm trying to get items from a list in a site.
  validations:
    required: true         
- type: textarea
  attributes:
    label: Observed Behavior
    description: Describe the results you're getting.
    placeholder: |
      I'm getting an empty response
  validations:
    required: true
- type: textarea
  attributes:
    label: Steps to Reproduce
    description: Please included code fenced example code, OR a link to a code snippet using GitHub or CodePen or the like to show how your code is structured. See the sample above.
    placeholder: |
      Here is the code I'm running
      
      ```TypeScript
      import { spfi } from "@pnp/sp";
      import "@pnp/sp/webs";
      import "@pnp/sp/lists";
      import "@pnp/sp/items";

      const sp = spfi(...);

      // get all the items from a list
      const items: any[] = await sp.web.lists.getByTitle("My List").items();
      console.log(items);
      ```  
  validations:
    required: true
       
     

body:
- type: markdown
  attributes:
    value: |
      This issue type is for submitting bugs or errors you believe you have found with the PnPjs library. If your submission references permission errors or 5xx status code responses, this is almost certainly not a bug with PnPjs but rather and issue with your configuration, please refer to other support options listed on the [new issue chooser page](https://github.dev/juliemturner/pnpjs/issues/new/choose). Please provide as much information as possible so we can best address your submission. Thanks!

      - Follow our guidance on [How To Create Good Issues](https://github.dev/juliemturner/pnpjs/wiki/How-to-Create-Good-Issues).
      - Remember to include sufficient details and context.
      - If you have multiple questions, suggestions, or bugs, please submit them in separate issues.
- type: dropdown
  attributes:
    label: Major Version
    options:
      - 4.x
      - 3.x
      - 2.x (No longer supported)
      - 1.x (No longer supported)
  validations:
    required: true
- type: input
  id: minorver
  attributes:
    label: Minor Version Number
    description: Include the minor and patch version numbers, e.g. for 4.1.0 
    placeholder: '1.0'
  validations:
    required: true
- type: dropdown
  attributes:
    label: Target environment
    options:
      - All
      - SharePoint Framework
      - NodeJS
      - Browser App (Hosted external to Microsoft 365 platform)
      - other (enter in the "Additional environment details" area below)
  validations:
    required: true
- type: textarea
  attributes:
    label: Additional environment details
    description: Please describe the environment you're working in and how you're authenticating.
    placeholder: |
      I'm using NodeJS and certificate based MSAL for authentication.
  validations:
    required: true    
- type: textarea
  attributes:
    label: Expected or Desired Behavior
    description: Describe what you are trying to accomplish.
    placeholder: |
      I'm trying to get items from a list in a site.
  validations:
    required: true         
- type: textarea
  attributes:
    label: Observed Behavior
    description: Describe the results you're getting.
    placeholder: |
      I'm getting an empty response
  validations:
    required: true
- type: textarea
  attributes:
    label: Steps to Reproduce
    description: Please included code fenced example code, OR a link to a code snippet using GitHub or CodePen or the like to show how your code is structured. See the sample above.
    placeholder: |
      Here is the code I'm running
      
      ```TypeScript
      import { spfi } from "@pnp/sp";
      import "@pnp/sp/webs";
      import "@pnp/sp/lists";
      import "@pnp/sp/items";

      const sp = spfi(...);

      // get all the items from a list
      const items: any[] = await sp.web.lists.getByTitle("My List").items();
      console.log(items);
      ```  
  validations:
    required: true
=======
name: 🐞 Bug or Error Report
description: Submit a bug or error report.
labels: ["type: someting isn't working", "status: investigate"]

body:
- type: markdown
  attributes:
    value: |
      This issue type is for submitting bugs or errors you believe you have found with the PnPjs library. If your submission references permission errors or 5xx status code responses, this is almost certainly not a bug with PnPjs but rather and issue with your configuration, please refer to other support options listed on the [new issue chooser page](https://github.dev/juliemturner/pnpjs/issues/new/choose). Please provide as much information as possible so we can best address your submission. Thanks!

      - Follow our guidance on [How To Create Good Issues](https://github.dev/juliemturner/pnpjs/wiki/How-to-Create-Good-Issues).
      - Remember to include sufficient details and context.
      - If you have multiple questions, suggestions, or bugs, please submit them in separate issues.
- type: dropdown
  attributes:
    label: Major Version
    options:
      - 4.x
      - 3.x
      - 2.x (No longer supported)
      - 1.x (No longer supported)
    default: 1
  validations:
    required: true
- type: input
  id: minorver
  attributes:
    label: Minor Version Number
    description: Include the minor and patch version numbers, e.g. for 4.1.0 
    placeholder: '1.0'
  validations:
    required: true
- type: dropdown
  attributes:
    label: Target environment
    options:
      - All
      - SharePoint Framework
      - NodeJS
      - Browser App (Hosted external to Microsoft 365 platform)
      - other (enter in the "Additional environment details" area below)
  validations:
    required: true
- type: textarea
  attributes:
    label: Additional environment details
    description: Please describe the environment you're working in and how you're authenticating.
    placeholder: |
      I'm using NodeJS and certificate based MSAL for authentication.
  validations:
    required: true    
- type: textarea
  attributes:
    label: Expected or Desired Behavior
    description: Describe what you are trying to accomplish.
    placeholder: |
      I'm trying to get items from a list in a site.
  validations:
    required: true         
- type: textarea
  attributes:
    label: Observed Behavior
    description: Describe the results you're getting.
    placeholder: |
      I'm getting an empty response
  validations:
    required: true
- type: textarea
  attributes:
    label: Steps to Reproduce
    description: Please included code fenced example code, OR a link to a code snippet using GitHub or CodePen or the like to show how your code is structured. See the sample above.
    placeholder: |
      Here is the code I'm running
      
      ```TypeScript
      import { spfi } from "@pnp/sp";
      import "@pnp/sp/webs";
      import "@pnp/sp/lists";
      import "@pnp/sp/items";

      const sp = spfi(...);

      // get all the items from a list
      const items: any[] = await sp.web.lists.getByTitle("My List").items();
      console.log(items);
      ```  
  validations:
    required: true
  
>>>>>>> 2cacb702
<|MERGE_RESOLUTION|>--- conflicted
+++ resolved
@@ -1,266 +1,88 @@
-<<<<<<< HEAD
-name: 🐞 Bug or Error Report
-description: Submit a bug or error report.
-labels: ["type: someting isn't working", "status: investigate"]
-
-body:
-- type: markdown
-  attributes:
-    value: |
-      This issue type is for submitting bugs or errors you believe you have found with the PnPjs library. If your submission references permission errors or 5xx status code responses, this is almost certainly not a bug with PnPjs but rather and issue with your configuration, please refer to other support options listed on the [new issue chooser page](https://github.dev/juliemturner/pnpjs/issues/new/choose). Please provide as much information as possible so we can best address your submission. Thanks!
-
-      - Follow our guidance on [How To Create Good Issues](https://github.dev/juliemturner/pnpjs/wiki/How-to-Create-Good-Issues).
-      - Remember to include sufficient details and context.
-      - If you have multiple questions, suggestions, or bugs, please submit them in separate issues.
-- type: dropdown
-  attributes:
-    label: Major Version
-    options:
-      - 4.x
-      - 3.x
-      - 2.x (No longer supported)
-      - 1.x (No longer supported)
-    default: 1
-  validations:
-    required: true
-- type: input
-  id: minorver
-  attributes:
-    label: Minor Version Number
-    description: Include the minor and patch version numbers, e.g. for 4.1.0 
-    placeholder: '1.0'
-  validations:
-    required: true
-- type: dropdown
-  attributes:
-    label: Target environment
-    options:
-      - All
-      - SharePoint Framework
-      - NodeJS
-      - Browser App (Hosted external to Microsoft 365 platform)
-      - other (enter in the "Additional environment details" area below)
-  validations:
-    required: true
-- type: textarea
-  attributes:
-    label: Additional environment details
-    description: Please describe the environment you're working in and how you're authenticating.
-    placeholder: |
-      I'm using NodeJS and certificate based MSAL for authentication.
-  validations:
-    required: true    
-- type: textarea
-  attributes:
-    label: Expected or Desired Behavior
-    description: Describe what you are trying to accomplish.
-    placeholder: |
-      I'm trying to get items from a list in a site.
-  validations:
-    required: true         
-- type: textarea
-  attributes:
-    label: Observed Behavior
-    description: Describe the results you're getting.
-    placeholder: |
-      I'm getting an empty response
-  validations:
-    required: true
-- type: textarea
-  attributes:
-    label: Steps to Reproduce
-    description: Please included code fenced example code, OR a link to a code snippet using GitHub or CodePen or the like to show how your code is structured. See the sample above.
-    placeholder: |
-      Here is the code I'm running
-      
-      ```TypeScript
-      import { spfi } from "@pnp/sp";
-      import "@pnp/sp/webs";
-      import "@pnp/sp/lists";
-      import "@pnp/sp/items";
-
-      const sp = spfi(...);
-
-      // get all the items from a list
-      const items: any[] = await sp.web.lists.getByTitle("My List").items();
-      console.log(items);
-      ```  
-  validations:
-    required: true
-       
-     
-
-body:
-- type: markdown
-  attributes:
-    value: |
-      This issue type is for submitting bugs or errors you believe you have found with the PnPjs library. If your submission references permission errors or 5xx status code responses, this is almost certainly not a bug with PnPjs but rather and issue with your configuration, please refer to other support options listed on the [new issue chooser page](https://github.dev/juliemturner/pnpjs/issues/new/choose). Please provide as much information as possible so we can best address your submission. Thanks!
-
-      - Follow our guidance on [How To Create Good Issues](https://github.dev/juliemturner/pnpjs/wiki/How-to-Create-Good-Issues).
-      - Remember to include sufficient details and context.
-      - If you have multiple questions, suggestions, or bugs, please submit them in separate issues.
-- type: dropdown
-  attributes:
-    label: Major Version
-    options:
-      - 4.x
-      - 3.x
-      - 2.x (No longer supported)
-      - 1.x (No longer supported)
-  validations:
-    required: true
-- type: input
-  id: minorver
-  attributes:
-    label: Minor Version Number
-    description: Include the minor and patch version numbers, e.g. for 4.1.0 
-    placeholder: '1.0'
-  validations:
-    required: true
-- type: dropdown
-  attributes:
-    label: Target environment
-    options:
-      - All
-      - SharePoint Framework
-      - NodeJS
-      - Browser App (Hosted external to Microsoft 365 platform)
-      - other (enter in the "Additional environment details" area below)
-  validations:
-    required: true
-- type: textarea
-  attributes:
-    label: Additional environment details
-    description: Please describe the environment you're working in and how you're authenticating.
-    placeholder: |
-      I'm using NodeJS and certificate based MSAL for authentication.
-  validations:
-    required: true    
-- type: textarea
-  attributes:
-    label: Expected or Desired Behavior
-    description: Describe what you are trying to accomplish.
-    placeholder: |
-      I'm trying to get items from a list in a site.
-  validations:
-    required: true         
-- type: textarea
-  attributes:
-    label: Observed Behavior
-    description: Describe the results you're getting.
-    placeholder: |
-      I'm getting an empty response
-  validations:
-    required: true
-- type: textarea
-  attributes:
-    label: Steps to Reproduce
-    description: Please included code fenced example code, OR a link to a code snippet using GitHub or CodePen or the like to show how your code is structured. See the sample above.
-    placeholder: |
-      Here is the code I'm running
-      
-      ```TypeScript
-      import { spfi } from "@pnp/sp";
-      import "@pnp/sp/webs";
-      import "@pnp/sp/lists";
-      import "@pnp/sp/items";
-
-      const sp = spfi(...);
-
-      // get all the items from a list
-      const items: any[] = await sp.web.lists.getByTitle("My List").items();
-      console.log(items);
-      ```  
-  validations:
-    required: true
-=======
-name: 🐞 Bug or Error Report
-description: Submit a bug or error report.
-labels: ["type: someting isn't working", "status: investigate"]
-
-body:
-- type: markdown
-  attributes:
-    value: |
-      This issue type is for submitting bugs or errors you believe you have found with the PnPjs library. If your submission references permission errors or 5xx status code responses, this is almost certainly not a bug with PnPjs but rather and issue with your configuration, please refer to other support options listed on the [new issue chooser page](https://github.dev/juliemturner/pnpjs/issues/new/choose). Please provide as much information as possible so we can best address your submission. Thanks!
-
-      - Follow our guidance on [How To Create Good Issues](https://github.dev/juliemturner/pnpjs/wiki/How-to-Create-Good-Issues).
-      - Remember to include sufficient details and context.
-      - If you have multiple questions, suggestions, or bugs, please submit them in separate issues.
-- type: dropdown
-  attributes:
-    label: Major Version
-    options:
-      - 4.x
-      - 3.x
-      - 2.x (No longer supported)
-      - 1.x (No longer supported)
-    default: 1
-  validations:
-    required: true
-- type: input
-  id: minorver
-  attributes:
-    label: Minor Version Number
-    description: Include the minor and patch version numbers, e.g. for 4.1.0 
-    placeholder: '1.0'
-  validations:
-    required: true
-- type: dropdown
-  attributes:
-    label: Target environment
-    options:
-      - All
-      - SharePoint Framework
-      - NodeJS
-      - Browser App (Hosted external to Microsoft 365 platform)
-      - other (enter in the "Additional environment details" area below)
-  validations:
-    required: true
-- type: textarea
-  attributes:
-    label: Additional environment details
-    description: Please describe the environment you're working in and how you're authenticating.
-    placeholder: |
-      I'm using NodeJS and certificate based MSAL for authentication.
-  validations:
-    required: true    
-- type: textarea
-  attributes:
-    label: Expected or Desired Behavior
-    description: Describe what you are trying to accomplish.
-    placeholder: |
-      I'm trying to get items from a list in a site.
-  validations:
-    required: true         
-- type: textarea
-  attributes:
-    label: Observed Behavior
-    description: Describe the results you're getting.
-    placeholder: |
-      I'm getting an empty response
-  validations:
-    required: true
-- type: textarea
-  attributes:
-    label: Steps to Reproduce
-    description: Please included code fenced example code, OR a link to a code snippet using GitHub or CodePen or the like to show how your code is structured. See the sample above.
-    placeholder: |
-      Here is the code I'm running
-      
-      ```TypeScript
-      import { spfi } from "@pnp/sp";
-      import "@pnp/sp/webs";
-      import "@pnp/sp/lists";
-      import "@pnp/sp/items";
-
-      const sp = spfi(...);
-
-      // get all the items from a list
-      const items: any[] = await sp.web.lists.getByTitle("My List").items();
-      console.log(items);
-      ```  
-  validations:
-    required: true
-  
->>>>>>> 2cacb702
+name: 🐞 Bug or Error Report
+description: Submit a bug or error report.
+labels: ["type: someting isn't working", "status: investigate"]
+
+body:
+- type: markdown
+  attributes:
+    value: |
+      This issue type is for submitting bugs or errors you believe you have found with the PnPjs library. If your submission references permission errors or 5xx status code responses, this is almost certainly not a bug with PnPjs but rather and issue with your configuration, please refer to other support options listed on the [new issue chooser page](https://github.dev/juliemturner/pnpjs/issues/new/choose). Please provide as much information as possible so we can best address your submission. Thanks!
+
+      - Follow our guidance on [How To Create Good Issues](https://github.dev/juliemturner/pnpjs/wiki/How-to-Create-Good-Issues).
+      - Remember to include sufficient details and context.
+      - If you have multiple questions, suggestions, or bugs, please submit them in separate issues.
+- type: dropdown
+  attributes:
+    label: Major Version
+    options:
+      - 4.x
+      - 3.x
+      - 2.x (No longer supported)
+      - 1.x (No longer supported)
+    default: 1
+  validations:
+    required: true
+- type: input
+  id: minorver
+  attributes:
+    label: Minor Version Number
+    description: Include the minor and patch version numbers, e.g. for 4.1.0 
+    placeholder: '1.0'
+  validations:
+    required: true
+- type: dropdown
+  attributes:
+    label: Target environment
+    options:
+      - All
+      - SharePoint Framework
+      - NodeJS
+      - Browser App (Hosted external to Microsoft 365 platform)
+      - other (enter in the "Additional environment details" area below)
+  validations:
+    required: true
+- type: textarea
+  attributes:
+    label: Additional environment details
+    description: Please describe the environment you're working in and how you're authenticating.
+    placeholder: |
+      I'm using NodeJS and certificate based MSAL for authentication.
+  validations:
+    required: true    
+- type: textarea
+  attributes:
+    label: Expected or Desired Behavior
+    description: Describe what you are trying to accomplish.
+    placeholder: |
+      I'm trying to get items from a list in a site.
+  validations:
+    required: true         
+- type: textarea
+  attributes:
+    label: Observed Behavior
+    description: Describe the results you're getting.
+    placeholder: |
+      I'm getting an empty response
+  validations:
+    required: true
+- type: textarea
+  attributes:
+    label: Steps to Reproduce
+    description: Please included code fenced example code, OR a link to a code snippet using GitHub or CodePen or the like to show how your code is structured. See the sample above.
+    placeholder: |
+      Here is the code I'm running
+      
+      ```TypeScript
+      import { spfi } from "@pnp/sp";
+      import "@pnp/sp/webs";
+      import "@pnp/sp/lists";
+      import "@pnp/sp/items";
+
+      const sp = spfi(...);
+
+      // get all the items from a list
+      const items: any[] = await sp.web.lists.getByTitle("My List").items();
+      console.log(items);
+      ```  
+  validations:
+    required: true