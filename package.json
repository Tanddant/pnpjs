--- conflicted
+++ resolved
@@ -41,16 +41,9 @@
     "prettyjson": "^1.2.1",
     "string-replace-loader": "^3.0.1",
     "tslib": "^2.0.3",
-<<<<<<< HEAD
-    "typescript": "^4.1.3",
-    "typescript-eslint": "^0.0.1-alpha.0",
-    "webpack": "^5.11.1",
-    "webpack-cli": "^4.3.1",
-=======
     "typescript": "^4.1.2",
     "webpack": "^5.10.0",
     "webpack-cli": "^4.2.0",
->>>>>>> dc7cd8b9
     "webpack-dev-server": "v4.0.0-beta.0",
     "yargs": "^16.2.0"
   },
