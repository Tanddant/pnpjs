{
    "name": "@pnp/monorepo",
    "private": true,
    "type": "module",
<<<<<<< HEAD
    "version": "4.0.0-alpha0",
=======
    "version": "3.17.0",
>>>>>>> 30eae0e9
    "description": "A JavaScript library for SharePoint & Graph development.",
    "devDependencies": {
        "@azure/identity": "3.2.4",
        "@azure/msal-node": "1.18.0",
        "@microsoft/microsoft-graph-types": "2.35.0",
        "@pnp/buildsystem": "3.1.0",
        "@types/chai": "4.3.5",
        "@types/chai-as-promised": "7.1.5",
        "@types/core-js": "2.5.5",
        "@types/findup-sync": "4.0.2",
        "@types/gulp": "4.0.13",
        "@types/mocha": "10.0.1",
        "@types/node": "16.11.7",
        "@types/webpack": "5.28.1",
        "@types/yargs": "17.0.24",
        "@typescript-eslint/eslint-plugin": "5.59.9",
        "@typescript-eslint/parser": "5.59.9",
        "chai": "4.3.7",
        "chai-as-promised": "7.1.1",
        "del-cli": "5.0.0",
        "eslint": "8.45.0",
        "findup-sync": "5.0.0",
        "mocha": "10.2.0",
        "msal": "1.4.18",
        "node-fetch": "3.3.1",
        "prettyjson": "1.2.5",
        "string-replace-loader": "3.1.0",
        "tslib": "2.6.0",
        "typescript": "4.5.5",
        "webpack": "5.88.2",
        "webpack-cli": "5.1.4",
        "webpack-dev-server": "4.15.0",
        "yargs": "17.7.2"
    },
    "scripts": {
        "build": "npm run pnp-buildsystem-init && pnpbuild -n build",
        "buildDebug": "npm run clean && npm run pnp-buildsystem-init && pnpbuild -n build-debug",
        "clean": "del-cli \"./?(dist|site|build|buildsystem-config.js)\"",
        "lint": "eslint ./packages ./test --ext .ts",
        "just-publish": "npm run pnp-buildsystem-init && pnpbuild -n publish",
        "package": "npm run build && pnpbuild -n package",
        "pnp-buildsystem-init": "tsc -p tsconfig.buildsystem.json",
        "pnp-publish-beta": "npm run clean && npm run package && pnpbuild -n publish-beta",
        "pnp-publish-v3nightly": "npm run clean && npm run package && pnpbuild -n publish-v3nightly",
        "serve": "tsc -p ./debug/serve/tsconfig.json && node ./build/server/debug/serve/plumbing/run.js",
        "spfx": "node ./debug/spfx/pnpjs-local-debug-start.js",
        "start": "npm run serve",
        "test": "tsc -p ./test/tsconfig.json && mocha --verbose --logging error",
        "test-build": "tsc -p ./test/tsconfig.json"
    },
    "repository": {
        "type": "git",
        "url": "git://github.com/pnp/pnpjs"
    },
    "author": {
        "name": "Microsoft and other contributors"
    },
    "license": "MIT",
    "keywords": [
        "sharepoint",
        "office365",
        "tools",
        "spfx",
        "sharepoint framework"
    ],
    "engines": {
        "node": ">=14.15.1"
    },
    "engineStrict": true,
    "maintainers": [
        {
            "name": "patrick-rodgers",
            "email": "patrick.rodgers@microsoft.com"
        },
        {
            "name": "juliemturner",
            "email": "julie.turner@sympraxisconsulting.com",
            "url": "https://julieturner.net"
        },
        {
            "name": "bcameron1231",
            "email": "beau@beaucameron.net",
            "url": "https://beaucameron.net"
        }
    ],
    "bugs": {
        "url": "https://github.com/pnp/pnpjs/issues"
    },
    "homepage": "https://github.com/pnp/pnpjs"
}<|MERGE_RESOLUTION|>--- conflicted
+++ resolved
@@ -2,11 +2,7 @@
     "name": "@pnp/monorepo",
     "private": true,
     "type": "module",
-<<<<<<< HEAD
     "version": "4.0.0-alpha0",
-=======
-    "version": "3.17.0",
->>>>>>> 30eae0e9
     "description": "A JavaScript library for SharePoint & Graph development.",
     "devDependencies": {
         "@azure/identity": "3.2.4",
