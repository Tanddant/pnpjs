--- conflicted
+++ resolved
@@ -1,11 +1,7 @@
 {
   "name": "@pnp/monorepo",
   "private": true,
-<<<<<<< HEAD
-  "version": "1.2.2-2",
-=======
   "version": "1.2.2",
->>>>>>> 3cd28901
   "description": "A JavaScript library for SharePoint development.",
   "dependencies": {},
   "devDependencies": {
