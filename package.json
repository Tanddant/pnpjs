--- conflicted
+++ resolved
@@ -1,11 +1,7 @@
 {
   "name": "@pnp/monorepo",
   "private": true,
-<<<<<<< HEAD
-  "version": "2.1.0-beta6",
-=======
   "version": "2.0.11",
->>>>>>> c2144127
   "description": "A JavaScript library for SharePoint development.",
   "devDependencies": {
     "@azure/msal-node": "^1.0.0-alpha.9",
