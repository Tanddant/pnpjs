import { ITestingSettings } from "../../test/settings.js";
import { ConsoleListener, Logger, LogLevel } from "@pnp/logging";
<<<<<<< HEAD
import { Queryable2, InjectHeaders, Caching, HttpRequestError, createBatch, PnPLogging, get } from "@pnp/queryable";
import { NodeFetchWithRetry, MSAL, Proxy, NodeFetch } from "@pnp/nodejs";
import { combine, isFunc, getHashCode, PnPClientStorage, dateAdd } from "@pnp/common";
import { DefaultParse, JSONParse, TextParse } from "@pnp/queryable";
import { sp } from "@pnp/sp/rest.js";
=======
import { Queryable2, InjectHeaders, Caching, HttpRequestError, createBatch, Caching2 } from "@pnp/queryable";
import { NodeSend, MSAL2, MSAL } from "@pnp/nodejs";
import { combine, isFunc, getHashCode, PnPClientStorage, dateAdd } from "@pnp/common";

>>>>>>> 3b746a37

declare var process: { exit(code?: number): void };

export async function Example(settings: ITestingSettings) {

    // TODO:: a way to wrap up different sets of configurations like below.
    // Need a lib default, plus others like Node default, etc.
    // Maybe a default with caching always on, etc.

    const testingRoot = new Queryable2(combine(settings.testing.sp.url, "_api/web"));

    testingRoot
        .using(MSAL(settings.testing.sp.msal.init, settings.testing.sp.msal.scopes))
        .using(InjectHeaders({
            "Accept": "application/json",
            "Content-Type": "application/json;odata=verbose;charset=utf-8",
            "User-Agent": "NONISV|SharePointPnP|PnPjs",
            "X-ClientService-ClientTag": "PnPCoreJS:3.0.0-exp",
        }))
        .using(NodeFetchWithRetry())
        // .using(NodeFetchWithRetry(2))
        // .using(NodeFetch())
        .using(DefaultParse())
        // .using(TextParse())
        // .using(JSONParse())
        // .using(Proxy("https://127.0.0.1:8888"))
        .on.error((err) => {
            console.error("caught it");
            console.error(err);
        });

<<<<<<< HEAD
    testingRoot.on.pre(async (url, init, result) => {

        init.cache = "no-cache";
        init.credentials = "same-origin";

        return [url, init, result];
    });

    // TODO:: make on.x chainable to y.on.x().on.z().on.u();
    // testingRoot.on.post(async (_url: URL, result: any) => {

    //     console.log(JSON.stringify(result));
=======
    // const t = new Queryable2({
    //     url: combine(settings.testing.sp.url, "_api/web"),
    // });

    // const t2 = new Queryable2({
    //     url: combine(settings.testing.sp.url, "_api/web/lists"),
    // });


    const t3 = new Queryable2({
        url: combine(settings.testing.sp.url, "_api/web/lists/getbytitle('PnPlist')"),
    });

    // const hackAuth = MSAL(settings.testing.sp.msal.init, settings.testing.sp.msal.scopes);
    // const [, init,] = await Reflect.apply(hackAuth, t3, ["", { headers: {} }, undefined]);
>>>>>>> 3b746a37

    //     return [_url, result];
    // });

<<<<<<< HEAD
    testingRoot.on.log((message, level) => {

        if (level >= LogLevel.Verbose) {

            console.log(`Cheap log: ${message}.`);
        }
    });

    const t2 = new Queryable2(testingRoot, "lists");

    t2.on.pre(async function (this: Queryable2, url, init, result) {
        this.emit.log("Howdy, you shouldn't see me :)");
        return [url, init, result];
    });

    // TODO:: need to track if timeline is active and create a running clone of the timeline or how 
    // do we handle the case where a timeline modifies itself?
    // t2.resetObservers();

    // sending a request uses one of the helper methods get(), post(), put(), delete(), etc.
    try {

        const u = await get(t2);

        console.log("here");

    } catch (e) {

        console.error(e);
    }

    // TODO:: still need to fix up auth for batches. Can it get it from some central place?? DO we now run batch as a queryable with associated events for the core request? Yes for consistency.
    // const hackAuth = MSAL(settings.testing.sp.msal.init, settings.testing.sp.msal.scopes);
    // const [, init,] = await Reflect.apply(hackAuth, t, ["", { headers: {} }, undefined]);

    // const [batch, executeBatch] = createBatch(settings.testing.sp.url, NodeSend(), init.headers["Authorization"]);

    // t.using(batch);
    // t2.using(batch);

    // await executeBatch();


    // Logger.subscribe(new ConsoleListener());

    // // most basic implementation
    // t.on.log((message: string, level: LogLevel) => {
    //     console.log(`[${level}] ${message}`);
    // });

    // // super easy debug
=======
    //const [register, execute] = createBatch(settings.testing.sp.url, NodeSend(), init.headers["Authorization"]);

    // t.using(register);
    // t2.using(register);

    // // most basic implementation
    // t.on.log((message: string, level: LogLevel) => {
    //     console.log(`[${level}] ${message}`);
    // });

    // super easy debug
>>>>>>> 3b746a37
    // t.on.error(console.error);
    // t2.on.error(console.error);

    let notExist: boolean = false;
    t3.on.error((err: HttpRequestError) => {
        if (err.status == 404) {
            notExist = true;
        }
    });
    // MSAL config via using?
    // t.using(MSAL2(settings.testing.sp.msal.init, settings.testing.sp.msal.scopes));
    t3.using(MSAL2(settings.testing.sp.msal.init, settings.testing.sp.msal.scopes));

    // or directly into the event?
    // t.on.pre(MSAL(settings.testing.sp.msal.init, settings.testing.sp.msal.scopes));

    // how to register your own pre-handler
    // t.on.pre(async function (url: string, init: RequestInit, result: any) {

    //     // example of setting up default values
    //     url = combine(url, "_api/web");

    //     init.headers["Accept"] = "application/json";
    //     init.headers["Content-Type"] = "application/json;odata=verbose;charset=utf-8";

    //     this.log(`Url: ${url}`);

    //     return [url, init, result];
    // });

    // t.using(InjectHeaders({
    //     "Accept": "application/json",
    //     "Content-Type": "application/json;odata=verbose;charset=utf-8",
    // }));
<<<<<<< HEAD

    // t2.using(InjectHeaders({
    //     "Accept": "application/json",
    //     "Content-Type": "application/json;odata=verbose;charset=utf-8",
    // }));
=======

    // t2.using(InjectHeaders({
    //     "Accept": "application/json",
    //     "Content-Type": "application/json;odata=verbose;charset=utf-8",
    // }));

    t3.using(InjectHeaders({
        "Accept": "application/json",
        "Content-Type": "application/json;odata=verbose;charset=utf-8",
    }));
>>>>>>> 3b746a37

    t3.using(Caching2());

    // use the basic caching that mimics v2
    // t.using(Caching());

    // we can replace
    // t.on.send(NodeSend());
    // t.on.send(NodeSend(), "replace");

    t3.on.send(NodeSend());

    // we can register multiple parse handlers to run in sequence
    // here we are doing some error checking??
    // TODO:: do we want a specific response validation step? seems maybe too specialized?
    // t.on.parse(async function (url: string, response: Response, result: any) {

    //     if (!response.ok) {
    //         // within these observers we just throw to indicate an unrecoverable error within the pipeline
    //         throw await HttpRequestError.init(response);
    //     }

    //     return [url, response, result];
    // });

    // t2.on.parse(async function (url: string, response: Response, result: any) {

<<<<<<< HEAD
    //     if (!response.ok) {
    //         // within these observers we just throw to indicate an unrecoverable error within the pipeline
    //         throw await HttpRequestError.init(response);
    //     }
=======
    // if (!response.ok) {
    //     // within these observers we just throw to indicate an unrecoverable error within the pipeline
    //     throw await HttpRequestError.init(response);
    // }
>>>>>>> 3b746a37

    //     return [url, response, result];
    // });

<<<<<<< HEAD
    // // we can register multiple parse handlers to run in sequence
=======
    // we can register multiple parse handlers to run in sequence
>>>>>>> 3b746a37
    // t.on.parse(async function (url: string, response: Response, result: any) {

    //     // only update result if not done?
    //     if (typeof result === "undefined") {
    //         result = await response.text();
    //     }

    //     // only update result if not done?
    //     if (typeof result !== "undefined") {
    //         result = JSON.parse(result);
    //     }

    //     return [url, response, result];
    // });

<<<<<<< HEAD
    // // we can register multiple parse handlers to run in sequence
    // t2.on.parse(async function (url: string, response: Response, result: any) {

    //     // only update result if not done?
    //     if (typeof result === "undefined") {
    //         result = await response.text();
    //     }
=======
    // we can register multiple parse handlers to run in sequence
    // t2.on.parse(async function (url: string, response: Response, result: any) {

    //     // only update result if not done?
    //     if (typeof result === "undefined") {
    //         result = await response.text();
    //     }

    //     // only update result if not done?
    //     if (typeof result !== "undefined") {
    //         result = JSON.parse(result);
    //     }

    //     return [url, response, result];
    // });

    t3.on.parse(async function (url: string, response: Response, result: any) {
        if (!response.ok) {
            throw await HttpRequestError.init(response);
        }
        // only update result if not done?
        if (typeof result === "undefined") {
            result = await response.text();
        }
>>>>>>> 3b746a37

    //     // only update result if not done?
    //     if (typeof result !== "undefined") {
    //         result = JSON.parse(result);
    //     }

    //     return [url, response, result];
    // });

<<<<<<< HEAD
    // const uu = t2.clear.parse();
=======
    // TODO:: must have a passthrough handler for each moment
    // t.on.post(async (url, result) => [url, result]);
    // t2.on.post(async (url, result) => [url, result]);
    t3.on.post(async (url, result) => [url, result]);
>>>>>>> 3b746a37

    // console.log(uu);

<<<<<<< HEAD
    // a passthrough handler for each moment is no longer required
    // t.on.post(async (url, result) => [url, result]);
    // t2.on.post(async (url, result) => [url, result]);

    // try {
=======
        // t.start().then(d => {
        //     console.log(d)
        // });
        // t2.start().then(d => {
        //     console.log(d)
        // });
        t3.start2().then(d => {
            t3.start2().then(d => {
                console.log(d);
            }, e => {
                console.log(e);
                console.log(`Not Exists: ${notExist}`);
            });
        }, e => {
            console.log(e);
            console.log(`Not Exists: ${notExist}`);
        });

        // t3.start2().then(d => {
        //     console.log(d);
        // }, e => {
        //     console.log(e);
        //     console.log(`Not Exists: ${notExist}`);
        // });
        //await execute();
>>>>>>> 3b746a37

    //     t.start().then(d => {
    //         console.log(d)
    //     });

    //     t2.start().then(d => {
    //         console.log(d)
    //     });

    //     await executeBatch();

    // } catch (e) {
    //     console.error("fail");
    //     console.error(e);
    // }



    // process.exit(0);
}<|MERGE_RESOLUTION|>--- conflicted
+++ resolved
@@ -1,17 +1,10 @@
 import { ITestingSettings } from "../../test/settings.js";
 import { ConsoleListener, Logger, LogLevel } from "@pnp/logging";
-<<<<<<< HEAD
 import { Queryable2, InjectHeaders, Caching, HttpRequestError, createBatch, PnPLogging, get } from "@pnp/queryable";
 import { NodeFetchWithRetry, MSAL, Proxy, NodeFetch } from "@pnp/nodejs";
 import { combine, isFunc, getHashCode, PnPClientStorage, dateAdd } from "@pnp/common";
 import { DefaultParse, JSONParse, TextParse } from "@pnp/queryable";
 import { sp } from "@pnp/sp/rest.js";
-=======
-import { Queryable2, InjectHeaders, Caching, HttpRequestError, createBatch, Caching2 } from "@pnp/queryable";
-import { NodeSend, MSAL2, MSAL } from "@pnp/nodejs";
-import { combine, isFunc, getHashCode, PnPClientStorage, dateAdd } from "@pnp/common";
-
->>>>>>> 3b746a37
 
 declare var process: { exit(code?: number): void };
 
@@ -43,7 +36,6 @@
             console.error(err);
         });
 
-<<<<<<< HEAD
     testingRoot.on.pre(async (url, init, result) => {
 
         init.cache = "no-cache";
@@ -56,28 +48,10 @@
     // testingRoot.on.post(async (_url: URL, result: any) => {
 
     //     console.log(JSON.stringify(result));
-=======
-    // const t = new Queryable2({
-    //     url: combine(settings.testing.sp.url, "_api/web"),
-    // });
-
-    // const t2 = new Queryable2({
-    //     url: combine(settings.testing.sp.url, "_api/web/lists"),
-    // });
-
-
-    const t3 = new Queryable2({
-        url: combine(settings.testing.sp.url, "_api/web/lists/getbytitle('PnPlist')"),
-    });
-
-    // const hackAuth = MSAL(settings.testing.sp.msal.init, settings.testing.sp.msal.scopes);
-    // const [, init,] = await Reflect.apply(hackAuth, t3, ["", { headers: {} }, undefined]);
->>>>>>> 3b746a37
 
     //     return [_url, result];
     // });
 
-<<<<<<< HEAD
     testingRoot.on.log((message, level) => {
 
         if (level >= LogLevel.Verbose) {
@@ -129,34 +103,21 @@
     // });
 
     // // super easy debug
-=======
-    //const [register, execute] = createBatch(settings.testing.sp.url, NodeSend(), init.headers["Authorization"]);
-
-    // t.using(register);
-    // t2.using(register);
-
-    // // most basic implementation
-    // t.on.log((message: string, level: LogLevel) => {
-    //     console.log(`[${level}] ${message}`);
-    // });
-
-    // super easy debug
->>>>>>> 3b746a37
     // t.on.error(console.error);
     // t2.on.error(console.error);
 
-    let notExist: boolean = false;
-    t3.on.error((err: HttpRequestError) => {
-        if (err.status == 404) {
-            notExist = true;
-        }
-    });
-    // MSAL config via using?
-    // t.using(MSAL2(settings.testing.sp.msal.init, settings.testing.sp.msal.scopes));
-    t3.using(MSAL2(settings.testing.sp.msal.init, settings.testing.sp.msal.scopes));
-
-    // or directly into the event?
-    // t.on.pre(MSAL(settings.testing.sp.msal.init, settings.testing.sp.msal.scopes));
+    // let notExist: boolean = false;
+    // t3.on.error((err: HttpRequestError) => {
+    //     if (err.status == 404) {
+    //         notExist = true;
+    //     }
+    // });
+    // // MSAL config via using?
+    // // t.using(MSAL2(settings.testing.sp.msal.init, settings.testing.sp.msal.scopes));
+    // t3.using(MSAL2(settings.testing.sp.msal.init, settings.testing.sp.msal.scopes));
+
+    // // or directly into the event?
+    // // t.on.pre(MSAL(settings.testing.sp.msal.init, settings.testing.sp.msal.scopes));
 
     // how to register your own pre-handler
     // t.on.pre(async function (url: string, init: RequestInit, result: any) {
@@ -176,26 +137,13 @@
     //     "Accept": "application/json",
     //     "Content-Type": "application/json;odata=verbose;charset=utf-8",
     // }));
-<<<<<<< HEAD
 
     // t2.using(InjectHeaders({
     //     "Accept": "application/json",
     //     "Content-Type": "application/json;odata=verbose;charset=utf-8",
     // }));
-=======
-
-    // t2.using(InjectHeaders({
-    //     "Accept": "application/json",
-    //     "Content-Type": "application/json;odata=verbose;charset=utf-8",
-    // }));
-
-    t3.using(InjectHeaders({
-        "Accept": "application/json",
-        "Content-Type": "application/json;odata=verbose;charset=utf-8",
-    }));
->>>>>>> 3b746a37
-
-    t3.using(Caching2());
+
+    // t3.using(Caching2());
 
     // use the basic caching that mimics v2
     // t.using(Caching());
@@ -204,7 +152,7 @@
     // t.on.send(NodeSend());
     // t.on.send(NodeSend(), "replace");
 
-    t3.on.send(NodeSend());
+    // t3.on.send(NodeSend());
 
     // we can register multiple parse handlers to run in sequence
     // here we are doing some error checking??
@@ -221,26 +169,15 @@
 
     // t2.on.parse(async function (url: string, response: Response, result: any) {
 
-<<<<<<< HEAD
     //     if (!response.ok) {
     //         // within these observers we just throw to indicate an unrecoverable error within the pipeline
     //         throw await HttpRequestError.init(response);
     //     }
-=======
-    // if (!response.ok) {
-    //     // within these observers we just throw to indicate an unrecoverable error within the pipeline
-    //     throw await HttpRequestError.init(response);
-    // }
->>>>>>> 3b746a37
-
-    //     return [url, response, result];
-    // });
-
-<<<<<<< HEAD
+
+    //     return [url, response, result];
+    // });
+
     // // we can register multiple parse handlers to run in sequence
-=======
-    // we can register multiple parse handlers to run in sequence
->>>>>>> 3b746a37
     // t.on.parse(async function (url: string, response: Response, result: any) {
 
     //     // only update result if not done?
@@ -256,7 +193,6 @@
     //     return [url, response, result];
     // });
 
-<<<<<<< HEAD
     // // we can register multiple parse handlers to run in sequence
     // t2.on.parse(async function (url: string, response: Response, result: any) {
 
@@ -264,14 +200,6 @@
     //     if (typeof result === "undefined") {
     //         result = await response.text();
     //     }
-=======
-    // we can register multiple parse handlers to run in sequence
-    // t2.on.parse(async function (url: string, response: Response, result: any) {
-
-    //     // only update result if not done?
-    //     if (typeof result === "undefined") {
-    //         result = await response.text();
-    //     }
 
     //     // only update result if not done?
     //     if (typeof result !== "undefined") {
@@ -281,68 +209,15 @@
     //     return [url, response, result];
     // });
 
-    t3.on.parse(async function (url: string, response: Response, result: any) {
-        if (!response.ok) {
-            throw await HttpRequestError.init(response);
-        }
-        // only update result if not done?
-        if (typeof result === "undefined") {
-            result = await response.text();
-        }
->>>>>>> 3b746a37
-
-    //     // only update result if not done?
-    //     if (typeof result !== "undefined") {
-    //         result = JSON.parse(result);
-    //     }
-
-    //     return [url, response, result];
-    // });
-
-<<<<<<< HEAD
     // const uu = t2.clear.parse();
-=======
-    // TODO:: must have a passthrough handler for each moment
-    // t.on.post(async (url, result) => [url, result]);
-    // t2.on.post(async (url, result) => [url, result]);
-    t3.on.post(async (url, result) => [url, result]);
->>>>>>> 3b746a37
 
     // console.log(uu);
 
-<<<<<<< HEAD
     // a passthrough handler for each moment is no longer required
     // t.on.post(async (url, result) => [url, result]);
     // t2.on.post(async (url, result) => [url, result]);
 
     // try {
-=======
-        // t.start().then(d => {
-        //     console.log(d)
-        // });
-        // t2.start().then(d => {
-        //     console.log(d)
-        // });
-        t3.start2().then(d => {
-            t3.start2().then(d => {
-                console.log(d);
-            }, e => {
-                console.log(e);
-                console.log(`Not Exists: ${notExist}`);
-            });
-        }, e => {
-            console.log(e);
-            console.log(`Not Exists: ${notExist}`);
-        });
-
-        // t3.start2().then(d => {
-        //     console.log(d);
-        // }, e => {
-        //     console.log(e);
-        //     console.log(`Not Exists: ${notExist}`);
-        // });
-        //await execute();
->>>>>>> 3b746a37
 
     //     t.start().then(d => {
     //         console.log(d)
