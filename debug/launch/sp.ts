--- conflicted
+++ resolved
@@ -1,11 +1,8 @@
 import { ITestingSettings } from "../../test/settings";
 import { Logger, LogLevel } from "@pnp/logging";
-<<<<<<< HEAD
 import { ISPConfiguration, sp } from "@pnp/sp";
-=======
 import { sp } from "@pnp/sp";
 import { spSetup } from "./setup";
->>>>>>> e7576e27
 import "@pnp/sp/webs";
 import "@pnp/sp/lists";
 import { graph, IGraphConfiguration } from "@pnp/graph";
@@ -15,7 +12,6 @@
 
 export async function Example(settings: ITestingSettings) {
 
-<<<<<<< HEAD
   // configure your node options
 sp.setup({
   cacheExpirationIntervalMilliseconds: 1000,
@@ -46,9 +42,7 @@
       baseUrl: "https://mytenant.sharepoint.com/",
     },
   });
-=======
   spSetup(settings);
->>>>>>> e7576e27
 
 
   isolatedSP.setup({
