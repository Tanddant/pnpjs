--- conflicted
+++ resolved
@@ -31,23 +31,5 @@
   // const f = await sp.social.follow(actor);
   // const testFieldId = "060E50AC-E9C1-4D3C-B1F9-DE0BCAC300F6";
 
-<<<<<<< HEAD
-    const f = await sp.web.lists();
-=======
-  // const f = await sp.web.fields.getById(testFieldId);
-  // console.log(JSON.stringify(f, null, 2));
-  const testFieldSchema = '<Field ID="{060E50AC-E9C1-4D3C-B1F9-DE0BCAC300F6}" \
-          Name="Amount" \
-          DisplayName="Amount" \
-          Type="Currency" \
-          Decimals="2" \
-          Min="0" \
-          Required="FALSE" \
-          Group="Financial Columns" />';
-  const field = await sp.web.lists.getByTitle("Documents").fields.createFieldAsXml(testFieldSchema);
-  await sp.web.fields.getById("060E50AC-E9C1-4D3C-B1F9-DE0BCAC300F6").delete();
->>>>>>> e96e5901
-
-
   process.exit();
 }