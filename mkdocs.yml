--- conflicted
+++ resolved
@@ -67,11 +67,8 @@
         - 'mailbox': 'graph/mail-mailbox.md'
         - 'messages': 'graph/mail-messages.md'
         - 'rules': 'graph/mail-rules.md'
-<<<<<<< HEAD
+      - members: 'graph/members.md'
       - onenote: 'graph\onenote.md'
-=======
-      - members: 'graph/members.md'
->>>>>>> 739a0c28
       - outlook: 'graph/outlook.md'
       - operations: 'graph/operations.md'
       - permissions: 'graph/permissions.md'
