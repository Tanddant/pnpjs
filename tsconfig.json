--- conflicted
+++ resolved
@@ -1,10 +1,6 @@
 {
     "compilerOptions": {
-<<<<<<< HEAD
-        "target": "es2018",
-=======
-        "target": "ES2018",
->>>>>>> 07c287dc
+        "target": "esnext",
         "module": "commonjs",
         "composite": true,
         "declaration": true,
